{
    "repo_name": "O3DE Extras",
    "origin": "o3de-extras",
    "repo_uri": "https://raw.githubusercontent.com/o3de/o3de-extras/development",
    "summary": "A repository to hold various gems, projects, and templates for the O3DE engine.",
    "additional_info": "Extras gems, projects, and templates for O3DE. See the README.md at the root of this repository for more information",
    "last_updated": "2022-09-27",
    "$schemaVersion": "1.0.0",
    "gems_data": [
        {
            "gem_name": "AzQtComponentsForPython",
            "display_name": "AzQtComponents For Python",
            "license": "Apache-2.0 Or MIT",
            "license_url": "https://github.com/o3de/o3de/blob/development/LICENSE.txt",
            "origin": "Open 3D Engine - o3de.org",
            "origin_url": "https://github.com/o3de/o3de",
            "type": "Code",
            "summary": "This gem provides a library to use the AzQtComponents library from Python.",
            "canonical_tags": [
                "Gem"
            ],
            "user_tags": [
                "Scripting",
                "UI"
            ],
            "icon_path": "preview.png",
            "requirements": "",
            "documentation_url": "",
            "dependencies": [
                "EditorPythonBindings"
            ],
            "repo_uri": "https://raw.githubusercontent.com/o3de/o3de-extras/development",
            "version": "1.0.0",
            "versions_data": [
                {
                    "download_source_uri": "https://github.com/o3de/o3de-extras/releases/download/2.0/azqtcomponentsforpython-1.0.0-gem.zip",
                    "sha256": "ef75e9811b11e081bd4d16d62b638208fe9f0bd8966cfaff937e64b59343f5f7",
                    "version": "1.0.0"
                }
            ]
        },
        {
            "gem_name": "OpenXRVk",
            "display_name": "OpenXR Vulkan",
            "license": "Apache-2.0 Or MIT",
            "license_url": "https://github.com/o3de/o3de/blob/development/LICENSE.txt",
            "origin": "Open 3D Engine - o3de.org",
            "origin_url": "https://github.com/o3de/o3de",
            "type": "Code",
            "summary": "OpenXR Vulcan for Atom",
            "canonical_tags": [
                "Gem"
            ],
            "user_tags": [],
            "requirements": "",
            "documentation_url": "",
            "dependencies": [],
            "repo_uri": "https://raw.githubusercontent.com/o3de/o3de-extras/development",
            "version": "1.0.0",
            "sha256": "dd58e9e95f7c4d4f107067a6d3a803da4eecd477610e9d67795777b49d5c892c",
            "versions_data": [
                {
                    "download_source_uri": "https://github.com/o3de/o3de-extras/releases/download/2.0/openxrvk-1.0.0-gem.zip",
                    "sha256": "cced7bcde96fb29f527542c72d7838319d199e272f2cac9d69dd171521883b0a",
                    "version": "1.0.0"
                }
            ]
        },
        {
            "gem_name": "ProteusRobot",
            "version": "1.0.0",
            "display_name": "Proteus Robot",
            "license": "Apache-2.0",
            "license_url": "https://opensource.org/licenses/Apache-2.0",
            "origin": "RobotecAI",
            "origin_url": "https://github.com/o3de/o3de-extras/tree/development/Gems/ProteusRobot",
            "type": "Asset",
            "summary": "Proteus warehouse robot with Lidar sensor",
            "canonical_tags": [
                "Gem"
            ],
            "user_tags": [
                "ProteusRobot"
            ],
            "platforms": [
                ""
            ],
            "icon_path": "preview.png",
            "requirements": "Requires ROS 2 Gem for the Lidar to function",
            "documentation_url": "https://www.o3de.org/docs/user-guide/interactivity/robotics/project-configuration/#ros-2-project-templates",
            "dependencies": [],
            "repo_uri": "https://raw.githubusercontent.com/o3de/o3de-extras/development",
            "compatible_engines": [],
            "engine_api_dependencies": [],
            "restricted": "ProteusRobot",
            "download_source_uri": "https://github.com/o3de/o3de-extras/releases/download/2.0/proteusrobot-1.0.0-gem.zip",
            "sha256": "ae3f973f061d1b8d52e3ced34dd9862ee48b64be4eebaebb4a585674a97e8b91",
            "versions_data": [
                {
                    "sha256": "45c906788ed9a83b8ff74fd1b893a54f79e4d3e0674139839afb807260efa0e6",
                    "version": "1.0.0",
                    "download_source_uri": "https://github.com/o3de/o3de-extras/releases/download/2.0/proteusrobot-1.0.0-gem.zip"
                }
            ]
        },
        {
            "gem_name": "ROS2",
            "version": "1.0.0",
            "platforms": [
                "Linux"
            ],
            "display_name": "ROS2",
            "license": "Apache-2.0",
            "license_url": "https://opensource.org/licenses/Apache-2.0",
            "origin": "RobotecAI",
            "origin_url": "https://github.com/o3de/o3de-extras/development/Gems/ROS2",
            "type": "Code",
            "summary": "Tools and components to support creating simulations for ROS 2 systems such as robots",
            "canonical_tags": [
                "Gem"
            ],
            "user_tags": [
                "ROS2"
            ],
            "icon_path": "preview.png",
            "requirements": "Requires ROS 2 installation (supported distributions: Humble). Source your workspace before building the Gem",
            "documentation_url": "https://o3de.org/docs/user-guide/gems/reference/design/ros2/",
            "dependencies": [
                "Atom_RPI",
                "Atom_Feature_Common",
                "Atom_Component_DebugCamera",
                "CommonFeaturesAtom",
                "PhysX",
                "StartingPointInput"
            ],
            "restricted": "ROS2",
            "repo_uri": "https://raw.githubusercontent.com/o3de/o3de-extras/development",
            "versions_data": [
                {
                    "compatible_engines": [
                        "o3de-sdk==1.2.0",
                        "o3de>=1.2.0"
                    ],
                    "download_source_uri": "https://github.com/o3de/o3de-extras/releases/download/2.0/ros2-1.0.0-gem.zip",
                    "sha256": "62db01423611893c366c7905b91b165ebfc5da4a09a08ddebddf188e98acdce4",
                    "version": "1.0.0"
                },
                {
                    "version": "2.0.0",
                    "compatible_engines": [
                        "o3de-sdk>=2.1.0",
                        "o3de>=2.1.0"
                    ],
<<<<<<< HEAD
                    "dependencies": [
                        "Atom_RPI",
                        "Atom_Feature_Common",
                        "Atom_Component_DebugCamera",
                        "CommonFeaturesAtom",
                        "PhysX",
                        "PrimitiveAssets",
                        "StartingPointInput"
                    ],
                    "download_source_uri": "https://github.com/o3de/o3de-extras/releases/download/2.0/ros2-2.0.0-gem.zip",
                    "sha256": "8910f69ffb7598a6c0880f44fb6785edfa90e7de47becdff4358c978be848fd4"
=======
                    "download_source_uri": "https://github.com/o3de/o3de-extras/releases/download/2.0/ros2-2.0.0-gem.zip",
                    "sha256": "93a51bebd7d5b931996025d6622bb09a6c20d6071da625d57eddf80f285444af"
>>>>>>> 45c783d1
                }
            ]
        },
        {
            "gem_name": "RosRobotSample",
            "display_name": "ROS Robot Sample",
            "license": "Apache-2.0 or MIT",
            "license_url": "https://opensource.org/licenses/Apache-2.0",
            "origin": "Ros2WarehouseDemo",
            "origin_url": "https://github.com/o3de/o3de-extras/tree/main/Gems/RosRobotSample",
            "type": "Asset",
            "summary": "This project contains a sample robot asset",
            "canonical_tags": [
                "Gem"
            ],
            "user_tags": [
                "RosRobotSample"
            ],
            "platforms": [
                "Linux"
            ],
            "icon_path": "preview.png",
            "requirements": "",
            "documentation_url": "",
            "dependencies": [
                "ROS2"
            ],
            "repo_uri": "https://raw.githubusercontent.com/o3de/o3de-extras/development",
            "restricted": "",
            "download_source_uri": "https://github.com/o3de/o3de-extras/releases/download/2.0/rosrobotsample-1.0.0-gem.zip",
            "version": "1.0.0",
            "sha256": "6df46fcd9fff1eaff025fce708a5ca89c178ea001056bae82cc30bb2f3a09a53",
            "versions_data": [
                {
                    "sha256": "be8973571f51d61bd3e56f40ab2d757bd7013c6bb466fe9f04ebb11c13eb7312",
                    "version": "1.0.0",
                    "download_source_uri": "https://github.com/o3de/o3de-extras/releases/download/2.0/rosrobotsample-1.0.0-gem.zip"
                }
            ]
        },
        {
            "gem_name": "WarehouseAssets",
            "display_name": "WarehouseAssets",
            "license": "Apache-2.0 or MIT",
            "license_url": "https://opensource.org/licenses/Apache-2.0",
            "origin": "The name of the originator or creator",
            "origin_url": "https://github.com/o3de/o3de-extras/tree/main/Gems/WarehouseAssets",
            "type": "Asset",
            "summary": "A set of prefabs and assets to build large warehouse scenes.",
            "canonical_tags": [
                "Gem"
            ],
            "user_tags": [
                "WarehouseAssets"
            ],
            "platforms": [
                ""
            ],
            "icon_path": "preview.png",
            "requirements": "",
            "documentation_url": "",
            "dependencies": [],
            "repo_uri": "https://raw.githubusercontent.com/o3de/o3de-extras/development",
            "compatible_engines": [],
            "engine_api_dependencies": [],
            "restricted": "",
            "version": "1.0.0",
            "sha256": "c7844c1a97141d3b6a183a744b0a123a5802b400c2cac75c746b5ccd664538bb",
            "versions_data": [
                {
                    "download_source_uri": "https://github.com/o3de/o3de-extras/releases/download/2.0/warehouseassets-1.0.0-gem.zip",
                    "sha256": "5e69416d9c25bbcdd205bdaddcae689716044347942631d6b3e56d31b95cf094",
                    "version": "1.0.0"
                }
            ]
        },
        {
            "gem_name": "WarehouseSample",
            "display_name": "WarehouseSample",
            "license": "Apache-2.0 or MIT",
            "license_url": "https://opensource.org/licenses/Apache-2.0",
            "origin": "WarehouseSample",
            "origin_url": "https://github.com/o3de/o3de-extras/tree/main/Gems/WarehouseSample",
            "type": "Asset",
            "summary": "This project contains a Warehouse sample scene",
            "canonical_tags": [
                "Gem"
            ],
            "user_tags": [
                "WarehouseSample"
            ],
            "platforms": [
                ""
            ],
            "icon_path": "preview.png",
            "requirements": "",
            "documentation_url": "",
            "dependencies": [],
            "repo_uri": "https://raw.githubusercontent.com/o3de/o3de-extras/development",
            "restricted": "",
            "sha256": "8653a144cd19906ed096f0056263e0f8adce17aec13cd254c8227386ac54ae24",
            "versions_data": [
                {
                    "download_source_uri": "https://github.com/o3de/o3de-extras/releases/download/2.0/warehousesample-1.0.0-gem.zip",
                    "version": "1.0.0",
                    "sha256": "2d7860a3b65e655834a06e66dd6e4b79892c62f11095d2a5ccec149fdaf77d49"
                }
            ]
        },
        {
            "gem_name": "XR",
            "display_name": "XR",
            "license": "Apache-2.0 Or MIT",
            "license_url": "https://github.com/o3de/o3de/blob/development/LICENSE.txt",
            "origin": "Open 3D Engine - o3de.org",
            "origin_url": "https://github.com/o3de/o3de",
            "type": "Code",
            "summary": "XR",
            "canonical_tags": [
                "Gem"
            ],
            "user_tags": [],
            "requirements": "",
            "documentation_url": "",
            "dependencies": [],
            "repo_uri": "https://raw.githubusercontent.com/o3de/o3de-extras/development",
            "version": "1.0.0",
            "sha256": "65f1f53a42a362db329f16cc1edbc5043f7f2b36c6055311c592e680c1cde20c",
            "versions_data": [
                {
                    "download_source_uri": "https://github.com/o3de/o3de-extras/releases/download/2.0/xr-1.0.0-gem.zip",
                    "sha256": "a7098465bd953864ab996c7eb515e4f46b9b3b601309a024a8aae6182243f3e1",
                    "version": "1.0.0"
                }
            ]
        }
    ],
    "templates": [
        "https://github.com/o3de/o3de-extras.git/Templates/Multiplayer",
        "https://github.com/o3de/o3de-extras.git/Templates/Ros2ProjectTemplate"
    ],
    "templates_data": [
        {
            "template_name": "Multiplayer",
            "version": "2.0.0",
            "origin": "Open 3D Engine - o3de.org",
            "repo_uri": "https://raw.githubusercontent.com/o3de/o3de-extras/development",
            "license": "https://opensource.org/licenses/MIT",
            "display_name": "Multiplayer",
            "summary": "A multiplayer project template. Includes a built in network 3rd person player, player spawner, and network filtering example.",
            "canonical_tags": [
                "Template",
                "Networking"
            ],
            "user_tags": [
                "Multiplayer"
            ],
            "icon_path": "preview.png",
            "copyFiles": [
                {
                    "file": "${NameLower}_asset_files.cmake",
                    "isTemplated": false
                },
                {
                    "file": "BURT/BURT.motionset",
                    "isTemplated": false
                },
                {
                    "file": "BURT/BURTActor.fbx",
                    "isTemplated": false
                },
                {
                    "file": "BURT/BURTActor.fbx.assetinfo",
                    "isTemplated": false
                },
                {
                    "file": "BURT/HumanoidCharacter.animgraph",
                    "isTemplated": false
                },
                {
                    "file": "BURT/Motions/AimStrafe_Backwards.fbx",
                    "isTemplated": false
                },
                {
                    "file": "BURT/Motions/AimStrafe_Draw.fbx",
                    "isTemplated": false
                },
                {
                    "file": "BURT/Motions/AimStrafe_Forwards.fbx",
                    "isTemplated": false
                },
                {
                    "file": "BURT/Motions/AimStrafe_Holster.fbx",
                    "isTemplated": false
                },
                {
                    "file": "BURT/Motions/AimStrafe_Idle.fbx",
                    "isTemplated": false
                },
                {
                    "file": "BURT/Motions/AimStrafe_Left_Backwards.fbx",
                    "isTemplated": false
                },
                {
                    "file": "BURT/Motions/AimStrafe_Left_Forwards.fbx",
                    "isTemplated": false
                },
                {
                    "file": "BURT/Motions/AimStrafe_Right_Backwards.fbx",
                    "isTemplated": false
                },
                {
                    "file": "BURT/Motions/AimStrafe_Right_Forwards.fbx",
                    "isTemplated": false
                },
                {
                    "file": "BURT/Motions/AimStrafe_Run_Backwards.fbx",
                    "isTemplated": false
                },
                {
                    "file": "BURT/Motions/AimStrafe_Run_Forwards.fbx",
                    "isTemplated": false
                },
                {
                    "file": "BURT/Motions/AimStrafe_Run_Left_Forwards.fbx",
                    "isTemplated": false
                },
                {
                    "file": "BURT/Motions/AimStrafe_Run_Right_Forwards.fbx",
                    "isTemplated": false
                },
                {
                    "file": "BURT/Motions/AimStrafe_Shoot.fbx",
                    "isTemplated": false
                },
                {
                    "file": "BURT/Motions/AimStrafe_Shoot.fbx.assetinfo",
                    "isTemplated": false
                },
                {
                    "file": "BURT/Motions/Aim_1D_Level.fbx",
                    "isTemplated": false
                },
                {
                    "file": "BURT/Motions/Crouch_Idle.fbx",
                    "isTemplated": false
                },
                {
                    "file": "BURT/Motions/Crouch_Walk.fbx",
                    "isTemplated": false
                },
                {
                    "file": "BURT/Motions/Crouch_Walk_Backwards.fbx",
                    "isTemplated": false
                },
                {
                    "file": "BURT/Motions/Crouch_Walk_Down.fbx",
                    "isTemplated": false
                },
                {
                    "file": "BURT/Motions/Crouch_Walk_Down.fbx.assetinfo",
                    "isTemplated": false
                },
                {
                    "file": "BURT/Motions/Crouch_Walk_Up.fbx",
                    "isTemplated": false
                },
                {
                    "file": "BURT/Motions/Death_Fall_Back.fbx",
                    "isTemplated": false
                },
                {
                    "file": "BURT/Motions/Death_Fall_Forward.fbx",
                    "isTemplated": false
                },
                {
                    "file": "BURT/Motions/Idle.fbx",
                    "isTemplated": false
                },
                {
                    "file": "BURT/Motions/Idle_Alt_A.fbx",
                    "isTemplated": false
                },
                {
                    "file": "BURT/Motions/Idle_To_Run.fbx",
                    "isTemplated": false
                },
                {
                    "file": "BURT/Motions/Idle_To_Run_Down.fbx",
                    "isTemplated": false
                },
                {
                    "file": "BURT/Motions/Idle_To_Run_Left.fbx",
                    "isTemplated": false
                },
                {
                    "file": "BURT/Motions/Idle_To_Run_Right.fbx",
                    "isTemplated": false
                },
                {
                    "file": "BURT/Motions/Idle_To_Run_Up.fbx",
                    "isTemplated": false
                },
                {
                    "file": "BURT/Motions/Idle_To_Walk.fbx",
                    "isTemplated": false
                },
                {
                    "file": "BURT/Motions/Idle_To_Walk_Down.fbx",
                    "isTemplated": false
                },
                {
                    "file": "BURT/Motions/Idle_To_Walk_Left.fbx",
                    "isTemplated": false
                },
                {
                    "file": "BURT/Motions/Idle_To_Walk_Right.fbx",
                    "isTemplated": false
                },
                {
                    "file": "BURT/Motions/Idle_To_Walk_Up.fbx",
                    "isTemplated": false
                },
                {
                    "file": "BURT/Motions/Interact.fbx",
                    "isTemplated": false
                },
                {
                    "file": "BURT/Motions/Interact_In.fbx",
                    "isTemplated": false
                },
                {
                    "file": "BURT/Motions/Interact_Out.fbx",
                    "isTemplated": false
                },
                {
                    "file": "BURT/Motions/Jump_DoubleJump_Float.fbx",
                    "isTemplated": false
                },
                {
                    "file": "BURT/Motions/Jump_DoubleJump_Land_To_Idle.fbx",
                    "isTemplated": false
                },
                {
                    "file": "BURT/Motions/Jump_DoubleJump_Launch.fbx",
                    "isTemplated": false
                },
                {
                    "file": "BURT/Motions/Jump_Fall.fbx",
                    "isTemplated": false
                },
                {
                    "file": "BURT/Motions/Jump_Land_Hard.fbx",
                    "isTemplated": false
                },
                {
                    "file": "BURT/Motions/Jump_Land_Medium.fbx",
                    "isTemplated": false
                },
                {
                    "file": "BURT/Motions/Jump_Land_Soft.fbx",
                    "isTemplated": false
                },
                {
                    "file": "BURT/Motions/Jump_Running_Land_To_Idle.fbx",
                    "isTemplated": false
                },
                {
                    "file": "BURT/Motions/Jump_Running_Launch.fbx",
                    "isTemplated": false
                },
                {
                    "file": "BURT/Motions/Jump_Up.fbx",
                    "isTemplated": false
                },
                {
                    "file": "BURT/Motions/MotionTurn_Run_Left_180.fbx",
                    "isTemplated": false
                },
                {
                    "file": "BURT/Motions/MotionTurn_Run_Left_180_Aim.fbx",
                    "isTemplated": false
                },
                {
                    "file": "BURT/Motions/MotionTurn_Run_Left_90.fbx",
                    "isTemplated": false
                },
                {
                    "file": "BURT/Motions/MotionTurn_Run_Left_90_Aim.fbx",
                    "isTemplated": false
                },
                {
                    "file": "BURT/Motions/MotionTurn_Run_Right_180.fbx",
                    "isTemplated": false
                },
                {
                    "file": "BURT/Motions/MotionTurn_Run_Right_180_Aim.fbx",
                    "isTemplated": false
                },
                {
                    "file": "BURT/Motions/MotionTurn_Run_Right_90.fbx",
                    "isTemplated": false
                },
                {
                    "file": "BURT/Motions/MotionTurn_Run_Right_90_Aim.fbx",
                    "isTemplated": false
                },
                {
                    "file": "BURT/Motions/MotionTurn_Walk_Left_180.fbx",
                    "isTemplated": false
                },
                {
                    "file": "BURT/Motions/MotionTurn_Walk_Left_180_Aim.fbx",
                    "isTemplated": false
                },
                {
                    "file": "BURT/Motions/MotionTurn_Walk_Left_90.fbx",
                    "isTemplated": false
                },
                {
                    "file": "BURT/Motions/MotionTurn_Walk_Left_90_Aim.fbx",
                    "isTemplated": false
                },
                {
                    "file": "BURT/Motions/MotionTurn_Walk_Right_180.fbx",
                    "isTemplated": false
                },
                {
                    "file": "BURT/Motions/MotionTurn_Walk_Right_180_Aim.fbx",
                    "isTemplated": false
                },
                {
                    "file": "BURT/Motions/MotionTurn_Walk_Right_90.fbx",
                    "isTemplated": false
                },
                {
                    "file": "BURT/Motions/MotionTurn_Walk_Right_90_Aim.fbx",
                    "isTemplated": false
                },
                {
                    "file": "BURT/Motions/Run_To_Idle.fbx",
                    "isTemplated": false
                },
                {
                    "file": "BURT/Motions/Run_To_Idle_Down.fbx",
                    "isTemplated": false
                },
                {
                    "file": "BURT/Motions/Run_To_Idle_Up.fbx",
                    "isTemplated": false
                },
                {
                    "file": "BURT/Motions/Shoot.fbx",
                    "isTemplated": false
                },
                {
                    "file": "BURT/Motions/Shoot.fbx.assetinfo",
                    "isTemplated": false
                },
                {
                    "file": "BURT/Motions/Strafe_Left.fbx",
                    "isTemplated": false
                },
                {
                    "file": "BURT/Motions/Strafe_Right.fbx",
                    "isTemplated": false
                },
                {
                    "file": "BURT/Motions/Strafe_Run_Forwards 001.fbx",
                    "isTemplated": false
                },
                {
                    "file": "BURT/Motions/Strafe_Run_Forwards.fbx",
                    "isTemplated": false
                },
                {
                    "file": "BURT/Motions/Strafe_Run_Forwards.fbx.assetinfo",
                    "isTemplated": false
                },
                {
                    "file": "BURT/Motions/Strafe_Run_Forwards_Down.fbx",
                    "isTemplated": false
                },
                {
                    "file": "BURT/Motions/Strafe_Run_Forwards_Down.fbx.assetinfo",
                    "isTemplated": false
                },
                {
                    "file": "BURT/Motions/Strafe_Run_Forwards_DupA.fbx",
                    "isTemplated": false
                },
                {
                    "file": "BURT/Motions/Strafe_Run_Forwards_DupB.fbx",
                    "isTemplated": false
                },
                {
                    "file": "BURT/Motions/Strafe_Run_Forwards_Left_45.fbx",
                    "isTemplated": false
                },
                {
                    "file": "BURT/Motions/Strafe_Run_Forwards_Right_45.fbx",
                    "isTemplated": false
                },
                {
                    "file": "BURT/Motions/Strafe_Run_Forwards_Up.fbx",
                    "isTemplated": false
                },
                {
                    "file": "BURT/Motions/Strafe_Run_Forwards_Up.fbx.assetinfo",
                    "isTemplated": false
                },
                {
                    "file": "BURT/Motions/Strafe_Run_Left45.fbx",
                    "isTemplated": false
                },
                {
                    "file": "BURT/Motions/Strafe_Run_Right45.fbx",
                    "isTemplated": false
                },
                {
                    "file": "BURT/Motions/Strafe_Walk_Backwards.fbx",
                    "isTemplated": false
                },
                {
                    "file": "BURT/Motions/Strafe_Walk_Forwards.fbx",
                    "isTemplated": false
                },
                {
                    "file": "BURT/Motions/Strafe_Walk_Forwards.fbx.assetinfo",
                    "isTemplated": false
                },
                {
                    "file": "BURT/Motions/Strafe_Walk_Forwards_Down.fbx",
                    "isTemplated": false
                },
                {
                    "file": "BURT/Motions/Strafe_Walk_Forwards_Down.fbx.assetinfo",
                    "isTemplated": false
                },
                {
                    "file": "BURT/Motions/Strafe_Walk_Forwards_DupA.fbx",
                    "isTemplated": false
                },
                {
                    "file": "BURT/Motions/Strafe_Walk_Forwards_DupB.fbx",
                    "isTemplated": false
                },
                {
                    "file": "BURT/Motions/Strafe_Walk_Forwards_Left_45.fbx",
                    "isTemplated": false
                },
                {
                    "file": "BURT/Motions/Strafe_Walk_Forwards_Right_45.fbx",
                    "isTemplated": false
                },
                {
                    "file": "BURT/Motions/Strafe_Walk_Forwards_Up.fbx",
                    "isTemplated": false
                },
                {
                    "file": "BURT/Motions/Strafe_Walk_Forwards_Up.fbx.assetinfo",
                    "isTemplated": false
                },
                {
                    "file": "BURT/Motions/Strafe_Walk_InPlace.fbx",
                    "isTemplated": false
                },
                {
                    "file": "BURT/Motions/Strafe_Walk_InPlace_LeftTransition.fbx",
                    "isTemplated": false
                },
                {
                    "file": "BURT/Motions/Strafe_Walk_InPlace_RightTransition.fbx",
                    "isTemplated": false
                },
                {
                    "file": "BURT/Motions/Take_Damage_Front.fbx",
                    "isTemplated": false
                },
                {
                    "file": "BURT/Motions/Take_Damage_Front_Additive.fbx",
                    "isTemplated": false
                },
                {
                    "file": "BURT/Motions/Take_Damage_Left.fbx",
                    "isTemplated": false
                },
                {
                    "file": "BURT/Motions/Take_Damage_Left_Additive.fbx",
                    "isTemplated": false
                },
                {
                    "file": "BURT/Motions/Take_Damage_Rear.fbx",
                    "isTemplated": false
                },
                {
                    "file": "BURT/Motions/Take_Damage_Rear_Additive.fbx",
                    "isTemplated": false
                },
                {
                    "file": "BURT/Motions/Take_Damage_Right.fbx",
                    "isTemplated": false
                },
                {
                    "file": "BURT/Motions/Take_Damage_Right_Additive.fbx",
                    "isTemplated": false
                },
                {
                    "file": "BURT/Motions/Turn_OnSpot_180_Left.fbx",
                    "isTemplated": false
                },
                {
                    "file": "BURT/Motions/Turn_OnSpot_180_Right.fbx",
                    "isTemplated": false
                },
                {
                    "file": "BURT/Motions/Turn_OnSpot_90_Left.fbx",
                    "isTemplated": false
                },
                {
                    "file": "BURT/Motions/Turn_OnSpot_90_Right.fbx",
                    "isTemplated": false
                },
                {
                    "file": "BURT/Motions/Turn_OnSpot_Crouch_180_Left.fbx",
                    "isTemplated": false
                },
                {
                    "file": "BURT/Motions/Turn_OnSpot_Crouch_180_Right.fbx",
                    "isTemplated": false
                },
                {
                    "file": "BURT/Motions/Turn_OnSpot_Crouch_90_Left.fbx",
                    "isTemplated": false
                },
                {
                    "file": "BURT/Motions/Turn_OnSpot_Crouch_90_Right.fbx",
                    "isTemplated": false
                },
                {
                    "file": "BURT/Motions/Turn_Tight_Crouch_Left.fbx",
                    "isTemplated": false
                },
                {
                    "file": "BURT/Motions/Turn_Tight_Crouch_Right.fbx",
                    "isTemplated": false
                },
                {
                    "file": "BURT/Motions/Turn_Tight_Run_Left.fbx",
                    "isTemplated": false
                },
                {
                    "file": "BURT/Motions/Turn_Tight_Run_Right.fbx",
                    "isTemplated": false
                },
                {
                    "file": "BURT/Motions/Turn_Tight_Walk_Left.fbx",
                    "isTemplated": false
                },
                {
                    "file": "BURT/Motions/Turn_Tight_Walk_Left_Backwards.fbx",
                    "isTemplated": false
                },
                {
                    "file": "BURT/Motions/Turn_Tight_Walk_Right.fbx",
                    "isTemplated": false
                },
                {
                    "file": "BURT/Motions/Turn_Tight_Walk_Right_Backwards.fbx",
                    "isTemplated": false
                },
                {
                    "file": "BURT/Motions/Victory.fbx",
                    "isTemplated": false
                },
                {
                    "file": "BURT/Textures/BURT_ddn.tif",
                    "isTemplated": false
                },
                {
                    "file": "BURT/Textures/BURT_diff.tif",
                    "isTemplated": false
                },
                {
                    "file": "BURT/Textures/BURT_emis.tif",
                    "isTemplated": false
                },
                {
                    "file": "BURT/Textures/BURT_spec_02_spec.tif",
                    "isTemplated": false
                },
                {
                    "file": "BURT/burtactor.material",
                    "isTemplated": false
                },
                {
                    "file": "CMakeLists.txt",
                    "isTemplated": true
                },
                {
                    "file": "Config/AtomImageBuilder/Test_Linear_to_Auto.preset",
                    "isTemplated": false
                },
                {
                    "file": "Config/AtomImageBuilder/Test_Linear_to_Linear.preset",
                    "isTemplated": false
                },
                {
                    "file": "Config/AtomImageBuilder/Test_Linear_to_sRGB.preset",
                    "isTemplated": false
                },
                {
                    "file": "Config/AtomImageBuilder/Test_sRGB_to_Auto.preset",
                    "isTemplated": false
                },
                {
                    "file": "Config/AtomImageBuilder/Test_sRGB_to_Linear.preset",
                    "isTemplated": false
                },
                {
                    "file": "Config/AtomImageBuilder/Test_sRGB_to_sRGB.preset",
                    "isTemplated": false
                },
                {
                    "file": "Config/shader_global_build_options.json",
                    "isTemplated": false
                },
                {
                    "file": "Gem/CMakeLists.txt",
                    "isTemplated": false
                },
                {
                    "file": "Gem/Code/${NameLower}_autogen_files.cmake",
                    "isTemplated": false
                },
                {
                    "file": "Gem/Code/${NameLower}_files.cmake",
                    "isTemplated": true
                },
                {
                    "file": "Gem/Code/${NameLower}_shared_files.cmake",
                    "isTemplated": true
                },
                {
                    "file": "Gem/Code/CMakeLists.txt",
                    "isTemplated": true
                },
                {
                    "file": "Gem/Code/Include/NetworkPrefabSpawnerInterface.h",
                    "isTemplated": true
                },
                {
                    "file": "Gem/Code/Platform/Android/${NameLower}_android_files.cmake",
                    "isTemplated": false
                },
                {
                    "file": "Gem/Code/Platform/Linux/${NameLower}_linux_files.cmake",
                    "isTemplated": false
                },
                {
                    "file": "Gem/Code/Platform/Mac/${NameLower}_mac_files.cmake",
                    "isTemplated": false
                },
                {
                    "file": "Gem/Code/Platform/Windows/${NameLower}_windows_files.cmake",
                    "isTemplated": false
                },
                {
                    "file": "Gem/Code/Platform/iOS/${NameLower}_ios_files.cmake",
                    "isTemplated": false
                },
                {
                    "file": "Gem/Code/Source/${Name}Module.cpp",
                    "isTemplated": true
                },
                {
                    "file": "Gem/Code/Source/${Name}SystemComponent.cpp",
                    "isTemplated": true
                },
                {
                    "file": "Gem/Code/Source/${Name}SystemComponent.h",
                    "isTemplated": true
                },
                {
                    "file": "Gem/Code/Source/${Name}Types.h",
                    "isTemplated": true
                },
                {
                    "file": "Gem/Code/Source/AutoGen/AnimatedHitVolumesComponent.AutoComponent.xml",
                    "isTemplated": true
                },
                {
                    "file": "Gem/Code/Source/AutoGen/MultiplayerAutoComponentSchema.xsd",
                    "isTemplated": false
                },
                {
                    "file": "Gem/Code/Source/AutoGen/NetworkAiComponent.AutoComponent.xml",
                    "isTemplated": true
                },
                {
                    "file": "Gem/Code/Source/AutoGen/NetworkAnimationComponent.AutoComponent.xml",
                    "isTemplated": true
                },
                {
                    "file": "Gem/Code/Source/AutoGen/NetworkHealthComponent.AutoComponent.xml",
                    "isTemplated": true
                },
                {
                    "file": "Gem/Code/Source/AutoGen/NetworkPlayerMovementComponent.AutoComponent.xml",
                    "isTemplated": true
                },
                {
                    "file": "Gem/Code/Source/AutoGen/NetworkPlayerSpawnerComponent.AutoComponent.xml",
                    "isTemplated": true
                },
                {
                    "file": "Gem/Code/Source/AutoGen/NetworkRandomComponent.AutoComponent.xml",
                    "isTemplated": true
                },
                {
                    "file": "Gem/Code/Source/AutoGen/NetworkSimplePlayerCameraComponent.AutoComponent.xml",
                    "isTemplated": true
                },
                {
                    "file": "Gem/Code/Source/AutoGen/NetworkWeaponsComponent.AutoComponent.xml",
                    "isTemplated": true
                },
                {
                    "file": "Gem/Code/Source/Components/ExampleFilteredEntityComponent.cpp",
                    "isTemplated": true
                },
                {
                    "file": "Gem/Code/Source/Components/ExampleFilteredEntityComponent.h",
                    "isTemplated": true
                },
                {
                    "file": "Gem/Code/Source/Components/NetworkAiComponent.cpp",
                    "isTemplated": true
                },
                {
                    "file": "Gem/Code/Source/Components/NetworkAiComponent.h",
                    "isTemplated": true
                },
                {
                    "file": "Gem/Code/Source/Components/NetworkAnimationComponent.cpp",
                    "isTemplated": true
                },
                {
                    "file": "Gem/Code/Source/Components/NetworkAnimationComponent.h",
                    "isTemplated": true
                },
                {
                    "file": "Gem/Code/Source/Components/NetworkHealthComponent.cpp",
                    "isTemplated": true
                },
                {
                    "file": "Gem/Code/Source/Components/NetworkHealthComponent.h",
                    "isTemplated": true
                },
                {
                    "file": "Gem/Code/Source/Components/NetworkPlayerMovementComponent.cpp",
                    "isTemplated": true
                },
                {
                    "file": "Gem/Code/Source/Components/NetworkPlayerMovementComponent.h",
                    "isTemplated": true
                },
                {
                    "file": "Gem/Code/Source/Components/NetworkPlayerSpawnerComponent.cpp",
                    "isTemplated": true
                },
                {
                    "file": "Gem/Code/Source/Components/NetworkPlayerSpawnerComponent.h",
                    "isTemplated": true
                },
                {
                    "file": "Gem/Code/Source/Components/NetworkRandomComponent.cpp",
                    "isTemplated": true
                },
                {
                    "file": "Gem/Code/Source/Components/NetworkRandomComponent.h",
                    "isTemplated": true
                },
                {
                    "file": "Gem/Code/Source/Components/NetworkSimplePlayerCameraComponent.cpp",
                    "isTemplated": true
                },
                {
                    "file": "Gem/Code/Source/Components/NetworkSimplePlayerCameraComponent.h",
                    "isTemplated": true
                },
                {
                    "file": "Gem/Code/Source/Components/NetworkWeaponsComponent.cpp",
                    "isTemplated": true
                },
                {
                    "file": "Gem/Code/Source/Components/NetworkWeaponsComponent.h",
                    "isTemplated": true
                },
                {
                    "file": "Gem/Code/Source/Components/NetworkPrefabSpawnerComponent.cpp",
                    "isTemplated": true
                },
                {
                    "file": "Gem/Code/Source/Components/NetworkPrefabSpawnerComponent.h",
                    "isTemplated": true
                },
                {
                    "file": "Gem/Code/Source/Spawners/IPlayerSpawner.h",
                    "isTemplated": true
                },
                {
                    "file": "Gem/Code/Source/Spawners/RoundRobinSpawner.cpp",
                    "isTemplated": true
                },
                {
                    "file": "Gem/Code/Source/Spawners/RoundRobinSpawner.h",
                    "isTemplated": true
                },
                {
                    "file": "Gem/Code/Source/Weapons/BaseWeapon.cpp",
                    "isTemplated": true
                },
                {
                    "file": "Gem/Code/Source/Weapons/BaseWeapon.h",
                    "isTemplated": true
                },
                {
                    "file": "Gem/Code/Source/Weapons/IWeapon.h",
                    "isTemplated": true
                },
                {
                    "file": "Gem/Code/Source/Weapons/ProjectileWeapon.cpp",
                    "isTemplated": true
                },
                {
                    "file": "Gem/Code/Source/Weapons/ProjectileWeapon.h",
                    "isTemplated": true
                },
                {
                    "file": "Gem/Code/Source/Weapons/SceneQuery.cpp",
                    "isTemplated": true
                },
                {
                    "file": "Gem/Code/Source/Weapons/SceneQuery.h",
                    "isTemplated": true
                },
                {
                    "file": "Gem/Code/Source/Weapons/TraceWeapon.cpp",
                    "isTemplated": true
                },
                {
                    "file": "Gem/Code/Source/Weapons/TraceWeapon.h",
                    "isTemplated": true
                },
                {
                    "file": "Gem/Code/Source/Weapons/WeaponGathers.cpp",
                    "isTemplated": true
                },
                {
                    "file": "Gem/Code/Source/Weapons/WeaponGathers.h",
                    "isTemplated": true
                },
                {
                    "file": "Gem/Code/Source/Weapons/WeaponTypes.cpp",
                    "isTemplated": true
                },
                {
                    "file": "Gem/Code/Source/Weapons/WeaponTypes.h",
                    "isTemplated": true
                },
                {
                    "file": "Gem/Code/enabled_gems.cmake",
                    "isTemplated": true
                },
                {
                    "file": "Gem/Resources/GameSDK.ico",
                    "isTemplated": false
                },
                {
                    "file": "Gem/Resources/IOSLauncher/Images.xcassets/${Name}AppIcon.appiconset/Contents.json",
                    "isTemplated": false
                },
                {
                    "file": "Gem/Resources/IOSLauncher/Images.xcassets/${Name}AppIcon.appiconset/iPadAppIcon152x152.png",
                    "isTemplated": false
                },
                {
                    "file": "Gem/Resources/IOSLauncher/Images.xcassets/${Name}AppIcon.appiconset/iPadAppIcon76x76.png",
                    "isTemplated": false
                },
                {
                    "file": "Gem/Resources/IOSLauncher/Images.xcassets/${Name}AppIcon.appiconset/iPadProAppIcon167x167.png",
                    "isTemplated": false
                },
                {
                    "file": "Gem/Resources/IOSLauncher/Images.xcassets/${Name}AppIcon.appiconset/iPadSettingsIcon29x29.png",
                    "isTemplated": false
                },
                {
                    "file": "Gem/Resources/IOSLauncher/Images.xcassets/${Name}AppIcon.appiconset/iPadSettingsIcon58x58.png",
                    "isTemplated": false
                },
                {
                    "file": "Gem/Resources/IOSLauncher/Images.xcassets/${Name}AppIcon.appiconset/iPadSpotlightIcon40x40.png",
                    "isTemplated": false
                },
                {
                    "file": "Gem/Resources/IOSLauncher/Images.xcassets/${Name}AppIcon.appiconset/iPadSpotlightIcon80x80.png",
                    "isTemplated": false
                },
                {
                    "file": "Gem/Resources/IOSLauncher/Images.xcassets/${Name}AppIcon.appiconset/iPhoneAppIcon120x120.png",
                    "isTemplated": false
                },
                {
                    "file": "Gem/Resources/IOSLauncher/Images.xcassets/${Name}AppIcon.appiconset/iPhoneAppIcon180x180.png",
                    "isTemplated": false
                },
                {
                    "file": "Gem/Resources/IOSLauncher/Images.xcassets/${Name}AppIcon.appiconset/iPhoneSettingsIcon58x58.png",
                    "isTemplated": false
                },
                {
                    "file": "Gem/Resources/IOSLauncher/Images.xcassets/${Name}AppIcon.appiconset/iPhoneSettingsIcon87x87.png",
                    "isTemplated": false
                },
                {
                    "file": "Gem/Resources/IOSLauncher/Images.xcassets/${Name}AppIcon.appiconset/iPhoneSpotlightIcon120x120.png",
                    "isTemplated": false
                },
                {
                    "file": "Gem/Resources/IOSLauncher/Images.xcassets/${Name}AppIcon.appiconset/iPhoneSpotlightIcon80x80.png",
                    "isTemplated": false
                },
                {
                    "file": "Gem/Resources/IOSLauncher/Images.xcassets/Contents.json",
                    "isTemplated": false
                },
                {
                    "file": "Gem/Resources/IOSLauncher/Images.xcassets/LaunchImage.launchimage/Contents.json",
                    "isTemplated": false
                },
                {
                    "file": "Gem/Resources/IOSLauncher/Images.xcassets/LaunchImage.launchimage/iPadLaunchImage1024x768.png",
                    "isTemplated": false
                },
                {
                    "file": "Gem/Resources/IOSLauncher/Images.xcassets/LaunchImage.launchimage/iPadLaunchImage1536x2048.png",
                    "isTemplated": false
                },
                {
                    "file": "Gem/Resources/IOSLauncher/Images.xcassets/LaunchImage.launchimage/iPadLaunchImage2048x1536.png",
                    "isTemplated": false
                },
                {
                    "file": "Gem/Resources/IOSLauncher/Images.xcassets/LaunchImage.launchimage/iPadLaunchImage768x1024.png",
                    "isTemplated": false
                },
                {
                    "file": "Gem/Resources/IOSLauncher/Images.xcassets/LaunchImage.launchimage/iPhoneLaunchImage640x1136.png",
                    "isTemplated": false
                },
                {
                    "file": "Gem/Resources/IOSLauncher/Images.xcassets/LaunchImage.launchimage/iPhoneLaunchImage640x960.png",
                    "isTemplated": false
                },
                {
                    "file": "Gem/Resources/IOSLauncher/Info.plist",
                    "isTemplated": true
                },
                {
                    "file": "Gem/Resources/MacLauncher/Images.xcassets/CMakeTestbedAppIcon.appiconset/Contents.json",
                    "isTemplated": false
                },
                {
                    "file": "Gem/Resources/MacLauncher/Images.xcassets/CMakeTestbedAppIcon.appiconset/icon_128 _2x.png",
                    "isTemplated": false
                },
                {
                    "file": "Gem/Resources/MacLauncher/Images.xcassets/CMakeTestbedAppIcon.appiconset/icon_128.png",
                    "isTemplated": false
                },
                {
                    "file": "Gem/Resources/MacLauncher/Images.xcassets/CMakeTestbedAppIcon.appiconset/icon_16.png",
                    "isTemplated": false
                },
                {
                    "file": "Gem/Resources/MacLauncher/Images.xcassets/CMakeTestbedAppIcon.appiconset/icon_16_2x.png",
                    "isTemplated": false
                },
                {
                    "file": "Gem/Resources/MacLauncher/Images.xcassets/CMakeTestbedAppIcon.appiconset/icon_256 _2x.png",
                    "isTemplated": false
                },
                {
                    "file": "Gem/Resources/MacLauncher/Images.xcassets/CMakeTestbedAppIcon.appiconset/icon_256.png",
                    "isTemplated": false
                },
                {
                    "file": "Gem/Resources/MacLauncher/Images.xcassets/CMakeTestbedAppIcon.appiconset/icon_32.png",
                    "isTemplated": false
                },
                {
                    "file": "Gem/Resources/MacLauncher/Images.xcassets/CMakeTestbedAppIcon.appiconset/icon_32_2x.png",
                    "isTemplated": false
                },
                {
                    "file": "Gem/Resources/MacLauncher/Images.xcassets/CMakeTestbedAppIcon.appiconset/icon_512.png",
                    "isTemplated": false
                },
                {
                    "file": "Gem/Resources/MacLauncher/Images.xcassets/CMakeTestbedAppIcon.appiconset/icon_512_2x.png",
                    "isTemplated": false
                },
                {
                    "file": "Gem/Resources/MacLauncher/Images.xcassets/Contents.json",
                    "isTemplated": false
                },
                {
                    "file": "Gem/Resources/MacLauncher/Info.plist",
                    "isTemplated": true
                },
                {
                    "file": "Gem/gem.json",
                    "isTemplated": true
                },
                {
                    "file": "Gem/preview.png",
                    "isTemplated": false
                },
                {
                    "file": "InputBindings/player.inputbindings",
                    "isTemplated": false
                },
                {
                    "file": "LICENSE.txt",
                    "isTemplated": false
                },
                {
                    "file": "LICENSE_APACHE2.TXT",
                    "isTemplated": false
                },
                {
                    "file": "LICENSE_MIT.TXT",
                    "isTemplated": false
                },
                {
                    "file": "Levels/Demo/Demo.prefab",
                    "isTemplated": true
                },
                {
                    "file": "Levels/Demo/tags.txt",
                    "isTemplated": false
                },
                {
                    "file": "LightingPresets/greenwich_park_02.lightingconfig.json",
                    "isTemplated": false
                },
                {
                    "file": "LightingPresets/greenwich_park_02_4k_iblskyboxcm.exr",
                    "isTemplated": false
                },
                {
                    "file": "Materials/Default/AM_UV_v1_1K_source.png",
                    "isTemplated": false
                },
                {
                    "file": "Materials/Default/UVchart_1_basecolor.png",
                    "isTemplated": false
                },
                {
                    "file": "Materials/Default/UVchart_2_basecolor.png",
                    "isTemplated": false
                },
                {
                    "file": "Materials/Default/UVchart_3_basecolor.png",
                    "isTemplated": false
                },
                {
                    "file": "Materials/DefaultPBR.material",
                    "isTemplated": false
                },
                {
                    "file": "Materials/UVs.azsl",
                    "isTemplated": false
                },
                {
                    "file": "Materials/UVs.material",
                    "isTemplated": false
                },
                {
                    "file": "Materials/UVs.materialtype",
                    "isTemplated": false
                },
                {
                    "file": "Materials/UVs.shader",
                    "isTemplated": false
                },
                {
                    "file": "Objects/cube.fbx",
                    "isTemplated": false
                },
                {
                    "file": "Platform/Android/android_project.json",
                    "isTemplated": true
                },
                {
                    "file": "Prefabs/NetworkRigidBodyCube.prefab",
                    "isTemplated": true
                },
                {
                    "file": "Prefabs/Player.prefab",
                    "isTemplated": true
                },
                {
                    "file": "Prefabs/PlayerSpawner.prefab",
                    "isTemplated": true
                },
                {
                    "file": "Registry/editorpreferences.setreg",
                    "isTemplated": false
                },
                {
                    "file": "Registry/physxsystemconfiguration.setreg",
                    "isTemplated": false
                },
                {
                    "file": "ShaderLib/README.md",
                    "isTemplated": false
                },
                {
                    "file": "ShaderLib/scenesrg.srgi",
                    "isTemplated": false
                },
                {
                    "file": "ShaderLib/viewsrg.srgi",
                    "isTemplated": false
                },
                {
                    "file": "Shaders/CommonVS.azsli",
                    "isTemplated": false
                },
                {
                    "file": "cmake/CompilerSettings.cmake",
                    "isTemplated": false
                },
                {
                    "file": "cmake/EngineFinder.cmake",
                    "isTemplated": false
                },
                {
                    "file": "cmake/Platform/Linux/CompilerSettings_linux.cmake",
                    "isTemplated": false
                },
                {
                    "file": "default.blastconfiguration",
                    "isTemplated": false
                },
                {
                    "file": "editor.cfg",
                    "isTemplated": false
                },
                {
                    "file": "game.cfg",
                    "isTemplated": true
                },
                {
                    "file": "generate_asset_cmake.bat",
                    "isTemplated": true
                },
                {
                    "file": "launch_client.cfg",
                    "isTemplated": false
                },
                {
                    "file": "launch_client.cmd",
                    "isTemplated": true
                },
                {
                    "file": "launch_client.sh",
                    "isTemplated": true
                },
                {
                    "file": "launch_server.cfg",
                    "isTemplated": false
                },
                {
                    "file": "launch_server.cmd",
                    "isTemplated": true
                },
                {
                    "file": "launch_server.sh",
                    "isTemplated": true
                },
                {
                    "file": "preview.png",
                    "isTemplated": false
                },
                {
                    "file": "project.json",
                    "isTemplated": true
                }
            ],
            "createDirectories": [
                {
                    "dir": "BURT"
                },
                {
                    "dir": "BURT/Motions"
                },
                {
                    "dir": "BURT/Textures"
                },
                {
                    "dir": "Config"
                },
                {
                    "dir": "Config/AtomImageBuilder"
                },
                {
                    "dir": "Gem"
                },
                {
                    "dir": "Gem/Code"
                },
                {
                    "dir": "Gem/Code/Include"
                },
                {
                    "dir": "Gem/Code/Platform"
                },
                {
                    "dir": "Gem/Code/Platform/Android"
                },
                {
                    "dir": "Gem/Code/Platform/Linux"
                },
                {
                    "dir": "Gem/Code/Platform/Mac"
                },
                {
                    "dir": "Gem/Code/Platform/Windows"
                },
                {
                    "dir": "Gem/Code/Platform/iOS"
                },
                {
                    "dir": "Gem/Code/Source"
                },
                {
                    "dir": "Gem/Code/Source/AutoGen"
                },
                {
                    "dir": "Gem/Code/Source/Components"
                },
                {
                    "dir": "Gem/Code/Source/Spawners"
                },
                {
                    "dir": "Gem/Code/Source/Weapons"
                },
                {
                    "dir": "Gem/Resources"
                },
                {
                    "dir": "Gem/Resources/IOSLauncher"
                },
                {
                    "dir": "Gem/Resources/IOSLauncher/Images.xcassets"
                },
                {
                    "dir": "Gem/Resources/IOSLauncher/Images.xcassets/${Name}AppIcon.appiconset"
                },
                {
                    "dir": "Gem/Resources/IOSLauncher/Images.xcassets/LaunchImage.launchimage"
                },
                {
                    "dir": "Gem/Resources/MacLauncher"
                },
                {
                    "dir": "Gem/Resources/MacLauncher/Images.xcassets"
                },
                {
                    "dir": "Gem/Resources/MacLauncher/Images.xcassets/CMakeTestbedAppIcon.appiconset"
                },
                {
                    "dir": "InputBindings"
                },
                {
                    "dir": "Levels"
                },
                {
                    "dir": "Levels/Demo"
                },
                {
                    "dir": "LightingPresets"
                },
                {
                    "dir": "Materials"
                },
                {
                    "dir": "Materials/Default"
                },
                {
                    "dir": "Materials/decal"
                },
                {
                    "dir": "Objects"
                },
                {
                    "dir": "Platform"
                },
                {
                    "dir": "Platform/Android"
                },
                {
                    "dir": "Prefabs"
                },
                {
                    "dir": "Registry"
                },
                {
                    "dir": "Scripts"
                },
                {
                    "dir": "Scripts/build"
                },
                {
                    "dir": "Scripts/build/Jenkins"
                },
                {
                    "dir": "ShaderLib"
                },
                {
                    "dir": "Shaders"
                },
                {
                    "dir": "cmake"
                },
                {
                    "dir": "cmake/Platform"
                },
                {
                    "dir": "cmake/Platform/Linux"
                }
            ],
            "download_source_uri": "https://github.com/o3de/o3de-extras/releases/download/2.0/multiplayer-2.0.0-template.zip",
            "sha256": "4df1e7039ab64e0c531114a969d943635c248e5affc471faf4a710913be3bdf9",
            "versions_data": [
                {
                    "sha256": "5450e61577c310972436f0bc84d89765e176569898713a884ce4620a94f2c23c",
                    "version": "2.0.0",
                    "download_source_uri": "https://github.com/o3de/o3de-extras/releases/download/2.0/multiplayer-2.0.0-template.zip"
                }
            ]
        },
        {
            "template_name": "Ros2FleetRobotTemplate",
            "version": "1.0.0",
            "origin": "Open 3D Engine Extras",
            "origin_url": "https://github.com/o3de/o3de-extras",
            "repo_uri": "https://raw.githubusercontent.com/o3de/o3de-extras/development",
            "license_url": "https://github.com/o3de/o3de-extras/tree/development/Templates/Ros2FleetRobotTemplate/Template/LICENSE.txt",
            "display_name": "ROS2 Fleet Robot",
            "summary": "Template for ROS2 multi-robot project.",
            "canonical_tags": [],
            "user_tags": [
                "Ros2FleetRobotTemplate",
                "ROS2",
                "ROS"
            ],
            "icon_path": "preview.png",
            "copyFiles": [
                {
                    "file": ".gitignore",
                    "isTemplated": false
                },
                {
                    "file": "CMakeLists.txt",
                    "isTemplated": true
                },
                {
                    "file": "Config/shader_global_build_options.json",
                    "isTemplated": false
                },
                {
                    "file": "Gem/${Name}_files.cmake",
                    "isTemplated": true
                },
                {
                    "file": "Gem/${Name}_shared_files.cmake",
                    "isTemplated": true
                },
                {
                    "file": "Gem/CMakeLists.txt",
                    "isTemplated": true
                },
                {
                    "file": "Gem/Include/${Name}/${Name}Bus.h",
                    "isTemplated": true
                },
                {
                    "file": "Gem/Platform/Linux/${Name}_linux_files.cmake",
                    "isTemplated": true
                },
                {
                    "file": "Gem/Platform/Linux/${Name}_shared_linux_files.cmake",
                    "isTemplated": true
                },
                {
                    "file": "Gem/Platform/Linux/PAL_linux.cmake",
                    "isTemplated": true
                },
                {
                    "file": "Gem/Platform/Mac/${Name}_mac_files.cmake",
                    "isTemplated": true
                },
                {
                    "file": "Gem/Platform/Mac/${Name}_shared_mac_files.cmake",
                    "isTemplated": true
                },
                {
                    "file": "Gem/Platform/Mac/PAL_mac.cmake",
                    "isTemplated": true
                },
                {
                    "file": "Gem/Platform/Windows/${Name}_shared_windows_files.cmake",
                    "isTemplated": true
                },
                {
                    "file": "Gem/Platform/Windows/${Name}_windows_files.cmake",
                    "isTemplated": true
                },
                {
                    "file": "Gem/Platform/Windows/PAL_windows.cmake",
                    "isTemplated": true
                },
                {
                    "file": "Gem/Registry/assetprocessor_settings.setreg",
                    "isTemplated": true
                },
                {
                    "file": "Gem/Source/${Name}Module.cpp",
                    "isTemplated": true
                },
                {
                    "file": "Gem/Source/${Name}SystemComponent.cpp",
                    "isTemplated": true
                },
                {
                    "file": "Gem/Source/${Name}SystemComponent.h",
                    "isTemplated": true
                },
                {
                    "file": "Gem/enabled_gems.cmake",
                    "isTemplated": true
                },
                {
                    "file": "Gem/gem.json",
                    "isTemplated": true
                },
                {
                    "file": "Levels/Warehouse/Warehouse.prefab",
                    "isTemplated": false
                },
                {
                    "file": "Levels/playground/playground.prefab",
                    "isTemplated": false
                },
                {
                    "file": "Platform/Linux/linux_project.cmake",
                    "isTemplated": true
                },
                {
                    "file": "Platform/Linux/linux_project.json",
                    "isTemplated": false
                },
                {
                    "file": "Platform/Mac/mac_project.cmake",
                    "isTemplated": true
                },
                {
                    "file": "Platform/Mac/mac_project.json",
                    "isTemplated": false
                },
                {
                    "file": "Platform/Windows/windows_project.cmake",
                    "isTemplated": true
                },
                {
                    "file": "Platform/Windows/windows_project.json",
                    "isTemplated": false
                },
                {
                    "file": "Registry/assetprocessor_settings.setreg",
                    "isTemplated": false
                },
                {
                    "file": "Registry/awscoreconfiguration.setreg",
                    "isTemplated": false
                },
                {
                    "file": "Registry/physxdebugconfiguration.setreg",
                    "isTemplated": false
                },
                {
                    "file": "Registry/physxdefaultsceneconfiguration.setreg",
                    "isTemplated": false
                },
                {
                    "file": "Registry/physxsystemconfiguration.setreg",
                    "isTemplated": false
                },
                {
                    "file": "Resources/GameSDK.ico",
                    "isTemplated": false
                },
                {
                    "file": "Resources/LegacyLogoLauncher.bmp",
                    "isTemplated": false
                },
                {
                    "file": "Resources/Platform/Mac/Images.xcassets/AppIcon.appiconset/Contents.json",
                    "isTemplated": false
                },
                {
                    "file": "Resources/Platform/Mac/Images.xcassets/AppIcon.appiconset/icon_128.png",
                    "isTemplated": false
                },
                {
                    "file": "Resources/Platform/Mac/Images.xcassets/AppIcon.appiconset/icon_128_2x.png",
                    "isTemplated": false
                },
                {
                    "file": "Resources/Platform/Mac/Images.xcassets/AppIcon.appiconset/icon_16.png",
                    "isTemplated": false
                },
                {
                    "file": "Resources/Platform/Mac/Images.xcassets/AppIcon.appiconset/icon_16_2x.png",
                    "isTemplated": false
                },
                {
                    "file": "Resources/Platform/Mac/Images.xcassets/AppIcon.appiconset/icon_256.png",
                    "isTemplated": false
                },
                {
                    "file": "Resources/Platform/Mac/Images.xcassets/AppIcon.appiconset/icon_256_2x.png",
                    "isTemplated": false
                },
                {
                    "file": "Resources/Platform/Mac/Images.xcassets/AppIcon.appiconset/icon_32.png",
                    "isTemplated": false
                },
                {
                    "file": "Resources/Platform/Mac/Images.xcassets/AppIcon.appiconset/icon_32_2x.png",
                    "isTemplated": false
                },
                {
                    "file": "Resources/Platform/Mac/Images.xcassets/AppIcon.appiconset/icon_512.png",
                    "isTemplated": false
                },
                {
                    "file": "Resources/Platform/Mac/Images.xcassets/AppIcon.appiconset/icon_512_2x.png",
                    "isTemplated": false
                },
                {
                    "file": "Resources/Platform/Mac/Images.xcassets/Contents.json",
                    "isTemplated": false
                },
                {
                    "file": "Resources/Platform/Mac/Info.plist",
                    "isTemplated": true
                },
                {
                    "file": "ShaderLib/README.md",
                    "isTemplated": false
                },
                {
                    "file": "ShaderLib/scenesrg.srgi",
                    "isTemplated": true
                },
                {
                    "file": "ShaderLib/viewsrg.srgi",
                    "isTemplated": true
                },
                {
                    "file": "Passes/ContrastAdaptiveSharpening.pass",
                    "isTemplated": false
                },
                {
                    "file": "Passes/MainRenderPipeline.azasset",
                    "isTemplated": false
                },
                {
                    "file": "Passes/PostProcessParent.pass",
                    "isTemplated": false
                },
                {
                    "file": "Passes/SMAAConfiguration.azasset",
                    "isTemplated": false
                },
                {
                    "file": "Passes/Taa.pass",
                    "isTemplated": false
                },
                {
                    "file": "autoexec.cfg",
                    "isTemplated": false
                },
                {
                    "file": "cmake/EngineFinder.cmake",
                    "isTemplated": false
                },
                {
                    "file": "game.cfg",
                    "isTemplated": false
                },
                {
                    "file": "preview.png",
                    "isTemplated": false
                },
                {
                    "file": "project.json",
                    "isTemplated": true
                }
            ],
            "createDirectories": [
                {
                    "dir": "Assets"
                },
                {
                    "dir": "Config"
                },
                {
                    "dir": "Gem"
                },
                {
                    "dir": "Gem/Include"
                },
                {
                    "dir": "Gem/Include/${Name}"
                },
                {
                    "dir": "Gem/Platform"
                },
                {
                    "dir": "Gem/Platform/Linux"
                },
                {
                    "dir": "Gem/Platform/Mac"
                },
                {
                    "dir": "Gem/Platform/Windows"
                },
                {
                    "dir": "Gem/Registry"
                },
                {
                    "dir": "Gem/Source"
                },
                {
                    "dir": "Levels"
                },
                {
                    "dir": "Levels/Warehouse"
                },
                {
                    "dir": "Levels/playground"
                },
                {
                    "dir": "Levels/playground/_savebackup"
                },
                {
                    "dir": "Levels/playground/_savebackup/2023-02-21 [13.25.33]"
                },
                {
                    "dir": "Passes"
                },
                {
                    "dir": "Platform"
                },
                {
                    "dir": "Platform/Android"
                },
                {
                    "dir": "Platform/Linux"
                },
                {
                    "dir": "Platform/Mac"
                },
                {
                    "dir": "Platform/Windows"
                },
                {
                    "dir": "Registry"
                },
                {
                    "dir": "Resources"
                },
                {
                    "dir": "Resources/Platform"
                },
                {
                    "dir": "Resources/Platform/Mac"
                },
                {
                    "dir": "Resources/Platform/Mac/Images.xcassets"
                },
                {
                    "dir": "Resources/Platform/Mac/Images.xcassets/AppIcon.appiconset"
                },
                {
                    "dir": "ShaderLib"
                },
                {
                    "dir": "Shaders"
                },
                {
                    "dir": "Shaders/ShaderResourceGroups"
                },
                {
                    "dir": "cmake"
                },
                {
                    "dir": "proteus_nav"
                },
                {
                    "dir": "proteus_nav/src"
                },
                {
                    "dir": "proteus_nav/src/proteus_nav"
                },
                {
                    "dir": "proteus_nav/src/proteus_nav/launch"
                },
                {
                    "dir": "proteus_nav/src/proteus_nav/launch/__pycache__"
                },
                {
                    "dir": "proteus_nav/src/proteus_nav/launch/config"
                },
                {
                    "dir": "proteus_nav/src/proteus_nav/proteus_nav"
                },
                {
                    "dir": "proteus_nav/src/proteus_nav/resource"
                },
                {
                    "dir": "proteus_nav/src/proteus_nav/test"
                },
                {
                    "dir": "proteus_nav/src/proteus_nav/test/__pycache__"
                }
            ],
            "download_source_uri": "https://github.com/o3de/o3de-extras/releases/download/2.0/ros2fleetrobottemplate-1.0.0-template.zip",
            "sha256": "1c9d48b064881c41a98315839fe079eb58bd414445dfaa0b695a00109d5bab02",
            "versions_data": [
                {
                    "sha256": "5617f52c2da6c8f869c2073d3b10b8941d71af8696d3593e90431b8df7be2497",
                    "version": "1.0.0",
                    "download_source_uri": "https://github.com/o3de/o3de-extras/releases/download/2.0/ros2fleetrobottemplate-1.0.0-template.zip"
                }
            ]
        },
        {
            "template_name": "Ros2ProjectTemplate",
            "version": "1.0.0",
            "origin": "Open 3D Engine Extras",
            "origin_url": "https://github.com/o3de/o3de-extras",
            "license": "https://github.com/o3de/o3de-extras/tree/development/Templates/Ros2ProjectTemplate/Template/LICENSE.txt",
            "display_name": "ROS2 Project",
            "summary": "Template for ROS2 projects.",
            "canonical_tags": [],
            "user_tags": [
                "Ros2ProjectTemplate",
                "ROS2",
                "ROS"
            ],
            "icon_path": "preview.png",
            "copyFiles": [
                {
                    "file": ".gitattributes",
                    "isTemplated": false
                },
                {
                    "file": ".gitignore",
                    "isTemplated": false
                },
                {
                    "file": "CMakeLists.txt",
                    "isTemplated": true
                },
                {
                    "file": "cmake/EngineFinder.cmake",
                    "isTemplated": true
                },
                {
                    "file": "Config/default_aws_resource_mappings.json",
                    "isTemplated": false
                },
                {
                    "file": "Config/shader_global_build_options.json",
                    "isTemplated": false
                },
                {
                    "file": "Gem/${NameLower}_files.cmake",
                    "isTemplated": true
                },
                {
                    "file": "Gem/${NameLower}_shared_files.cmake",
                    "isTemplated": true
                },
                {
                    "file": "Gem/CMakeLists.txt",
                    "isTemplated": true
                },
                {
                    "file": "Gem/Include/${Name}/${Name}Bus.h",
                    "isTemplated": true
                },
                {
                    "file": "Gem/Platform/Android/${NameLower}_android_files.cmake",
                    "isTemplated": false
                },
                {
                    "file": "Gem/Platform/Android/${NameLower}_shared_android_files.cmake",
                    "isTemplated": false
                },
                {
                    "file": "Gem/Platform/Android/PAL_android.cmake",
                    "isTemplated": true
                },
                {
                    "file": "Gem/Platform/Linux/${NameLower}_linux_files.cmake",
                    "isTemplated": false
                },
                {
                    "file": "Gem/Platform/Linux/${NameLower}_shared_linux_files.cmake",
                    "isTemplated": false
                },
                {
                    "file": "Gem/Platform/Linux/PAL_linux.cmake",
                    "isTemplated": true
                },
                {
                    "file": "Gem/Platform/Mac/${NameLower}_mac_files.cmake",
                    "isTemplated": false
                },
                {
                    "file": "Gem/Platform/Mac/${NameLower}_shared_mac_files.cmake",
                    "isTemplated": false
                },
                {
                    "file": "Gem/Platform/Mac/PAL_mac.cmake",
                    "isTemplated": true
                },
                {
                    "file": "Gem/Platform/Windows/${NameLower}_shared_windows_files.cmake",
                    "isTemplated": false
                },
                {
                    "file": "Gem/Platform/Windows/${NameLower}_windows_files.cmake",
                    "isTemplated": false
                },
                {
                    "file": "Gem/Platform/Windows/PAL_windows.cmake",
                    "isTemplated": true
                },
                {
                    "file": "Gem/Platform/iOS/${NameLower}_ios_files.cmake",
                    "isTemplated": false
                },
                {
                    "file": "Gem/Platform/iOS/${NameLower}_shared_ios_files.cmake",
                    "isTemplated": false
                },
                {
                    "file": "Gem/Platform/iOS/PAL_ios.cmake",
                    "isTemplated": true
                },
                {
                    "file": "Gem/Registry/assetprocessor_settings.setreg",
                    "isTemplated": true
                },
                {
                    "file": "Gem/Source/${Name}Module.cpp",
                    "isTemplated": true
                },
                {
                    "file": "Gem/Source/${Name}SystemComponent.cpp",
                    "isTemplated": true
                },
                {
                    "file": "Gem/Source/${Name}SystemComponent.h",
                    "isTemplated": true
                },
                {
                    "file": "Gem/enabled_gems.cmake",
                    "isTemplated": true
                },
                {
                    "file": "Gem/gem.json",
                    "isTemplated": true
                },
                {
                    "file": "Levels/DemoLevel/DemoLevel.prefab",
                    "isTemplated": false
                },
                {
                    "file": "Platform/Android/android_project.cmake",
                    "isTemplated": false
                },
                {
                    "file": "Platform/Android/android_project.json",
                    "isTemplated": true
                },
                {
                    "file": "Platform/Linux/linux_project.cmake",
                    "isTemplated": false
                },
                {
                    "file": "Platform/Linux/linux_project.json",
                    "isTemplated": false
                },
                {
                    "file": "Platform/Mac/mac_project.cmake",
                    "isTemplated": false
                },
                {
                    "file": "Platform/Mac/mac_project.json",
                    "isTemplated": false
                },
                {
                    "file": "Platform/Windows/windows_project.cmake",
                    "isTemplated": false
                },
                {
                    "file": "Platform/Windows/windows_project.json",
                    "isTemplated": false
                },
                {
                    "file": "Platform/iOS/ios_project.cmake",
                    "isTemplated": false
                },
                {
                    "file": "Platform/iOS/ios_project.json",
                    "isTemplated": false
                },
                {
                    "file": "Registry/assetprocessor_settings.setreg",
                    "isTemplated": true
                },
                {
                    "file": "Registry/awscoreconfiguration.setreg",
                    "isTemplated": false
                },
                {
                    "file": "Registry/editorpreferences.setreg",
                    "isTemplated": false
                },
                {
                    "file": "Registry/physxsystemconfiguration.setreg",
                    "isTemplated": false
                },
                {
                    "file": "Registry/sceneassetimporter.setreg",
                    "isTemplated": false
                },
                {
                    "file": "Resources/GameSDK.ico",
                    "isTemplated": false
                },
                {
                    "file": "Resources/LegacyLogoLauncher.bmp",
                    "isTemplated": false
                },
                {
                    "file": "Resources/Platform/Mac/Images.xcassets/Contents.json",
                    "isTemplated": false
                },
                {
                    "file": "Resources/Platform/Mac/Images.xcassets/AppIcon.appiconset/Contents.json",
                    "isTemplated": false
                },
                {
                    "file": "Resources/Platform/Mac/Images.xcassets/AppIcon.appiconset/icon_128.png",
                    "isTemplated": false
                },
                {
                    "file": "Resources/Platform/Mac/Images.xcassets/AppIcon.appiconset/icon_128_2x.png",
                    "isTemplated": false
                },
                {
                    "file": "Resources/Platform/Mac/Images.xcassets/AppIcon.appiconset/icon_16.png",
                    "isTemplated": false
                },
                {
                    "file": "Resources/Platform/Mac/Images.xcassets/AppIcon.appiconset/icon_16_2x.png",
                    "isTemplated": false
                },
                {
                    "file": "Resources/Platform/Mac/Images.xcassets/AppIcon.appiconset/icon_256.png",
                    "isTemplated": false
                },
                {
                    "file": "Resources/Platform/Mac/Images.xcassets/AppIcon.appiconset/icon_256_2x.png",
                    "isTemplated": false
                },
                {
                    "file": "Resources/Platform/Mac/Images.xcassets/AppIcon.appiconset/icon_32.png",
                    "isTemplated": false
                },
                {
                    "file": "Resources/Platform/Mac/Images.xcassets/AppIcon.appiconset/icon_32_2x.png",
                    "isTemplated": false
                },
                {
                    "file": "Resources/Platform/Mac/Images.xcassets/AppIcon.appiconset/icon_512.png",
                    "isTemplated": false
                },
                {
                    "file": "Resources/Platform/Mac/Images.xcassets/AppIcon.appiconset/icon_512_2x.png",
                    "isTemplated": false
                },
                {
                    "file": "Resources/Platform/Mac/Info.plist",
                    "isTemplated": true
                },
                {
                    "file": "Resources/Platform/iOS/Images.xcassets/Contents.json",
                    "isTemplated": false
                },
                {
                    "file": "Resources/Platform/iOS/Images.xcassets/LaunchImage.launchimage/Contents.json",
                    "isTemplated": false
                },
                {
                    "file": "Resources/Platform/iOS/Images.xcassets/LaunchImage.launchimage/iPadLaunchImage1024x768.png",
                    "isTemplated": false
                },
                {
                    "file": "Resources/Platform/iOS/Images.xcassets/LaunchImage.launchimage/iPadLaunchImage1536x2048.png",
                    "isTemplated": false
                },
                {
                    "file": "Resources/Platform/iOS/Images.xcassets/LaunchImage.launchimage/iPadLaunchImage2048x1536.png",
                    "isTemplated": false
                },
                {
                    "file": "Resources/Platform/iOS/Images.xcassets/LaunchImage.launchimage/iPadLaunchImage768x1024.png",
                    "isTemplated": false
                },
                {
                    "file": "Resources/Platform/iOS/Images.xcassets/LaunchImage.launchimage/iPhoneLaunchImage640x1136.png",
                    "isTemplated": false
                },
                {
                    "file": "Resources/Platform/iOS/Images.xcassets/LaunchImage.launchimage/iPhoneLaunchImage640x960.png",
                    "isTemplated": false
                },
                {
                    "file": "Resources/Platform/iOS/Images.xcassets/AppIcon.appiconset/Contents.json",
                    "isTemplated": false
                },
                {
                    "file": "Resources/Platform/iOS/Images.xcassets/AppIcon.appiconset/iPadAppIcon152x152.png",
                    "isTemplated": false
                },
                {
                    "file": "Resources/Platform/iOS/Images.xcassets/AppIcon.appiconset/iPadAppIcon76x76.png",
                    "isTemplated": false
                },
                {
                    "file": "Resources/Platform/iOS/Images.xcassets/AppIcon.appiconset/iPadProAppIcon167x167.png",
                    "isTemplated": false
                },
                {
                    "file": "Resources/Platform/iOS/Images.xcassets/AppIcon.appiconset/iPadSettingsIcon29x29.png",
                    "isTemplated": false
                },
                {
                    "file": "Resources/Platform/iOS/Images.xcassets/AppIcon.appiconset/iPadSettingsIcon58x58.png",
                    "isTemplated": false
                },
                {
                    "file": "Resources/Platform/iOS/Images.xcassets/AppIcon.appiconset/iPadSpotlightIcon40x40.png",
                    "isTemplated": false
                },
                {
                    "file": "Resources/Platform/iOS/Images.xcassets/AppIcon.appiconset/iPadSpotlightIcon80x80.png",
                    "isTemplated": false
                },
                {
                    "file": "Resources/Platform/iOS/Images.xcassets/AppIcon.appiconset/iPhoneAppIcon120x120.png",
                    "isTemplated": false
                },
                {
                    "file": "Resources/Platform/iOS/Images.xcassets/AppIcon.appiconset/iPhoneAppIcon180x180.png",
                    "isTemplated": false
                },
                {
                    "file": "Resources/Platform/iOS/Images.xcassets/AppIcon.appiconset/iPhoneSettingsIcon58x58.png",
                    "isTemplated": false
                },
                {
                    "file": "Resources/Platform/iOS/Images.xcassets/AppIcon.appiconset/iPhoneSettingsIcon87x87.png",
                    "isTemplated": false
                },
                {
                    "file": "Resources/Platform/iOS/Images.xcassets/AppIcon.appiconset/iPhoneSpotlightIcon120x120.png",
                    "isTemplated": false
                },
                {
                    "file": "Resources/Platform/iOS/Images.xcassets/AppIcon.appiconset/iPhoneSpotlightIcon80x80.png",
                    "isTemplated": false
                },
                {
                    "file": "Resources/Platform/iOS/Info.plist",
                    "isTemplated": true
                },
                {
                    "file": "ShaderLib/README.md",
                    "isTemplated": false
                },
                {
                    "file": "ShaderLib/scenesrg.srgi",
                    "isTemplated": true
                },
                {
                    "file": "ShaderLib/viewsrg.srgi",
                    "isTemplated": true
                },
                {
                    "file": "autoexec.cfg",
                    "isTemplated": false
                },
                {
                    "file": "game.cfg",
                    "isTemplated": false
                },
                {
                    "file": "preview.png",
                    "isTemplated": false
                },
                {
                    "file": "project.json",
                    "isTemplated": true
                },
                {
                    "file": "Examples/slam_navigation/launch/config/config.rviz",
                    "isTemplated": false
                },
                {
                    "file": "Examples/slam_navigation/README.md",
                    "isTemplated": false
                },
                {
                    "file": "Examples/slam_navigation/launch/config/navigation_params.yaml",
                    "isTemplated": false
                },
                {
                    "file": "Examples/slam_navigation/launch/config/slam_params.yaml",
                    "isTemplated": false
                },
                {
                    "file": "Examples/slam_navigation/launch/navigation.launch.py",
                    "isTemplated": false
                },
                {
                    "file": "Examples/slam_navigation/launch/slam.launch.py",
                    "isTemplated": false
                }
            ],
            "createDirectories": [
                {
                    "dir": "Assets"
                },
                {
                    "dir": "Config"
                },
                {
                    "dir": "Gem"
                },
                {
                    "dir": "Gem/Include"
                },
                {
                    "dir": "Gem/Include/${Name}"
                },
                {
                    "dir": "Gem/Platform"
                },
                {
                    "dir": "Gem/Platform/Android"
                },
                {
                    "dir": "Gem/Platform/Linux"
                },
                {
                    "dir": "Gem/Platform/Mac"
                },
                {
                    "dir": "Gem/Platform/Windows"
                },
                {
                    "dir": "Gem/Platform/iOS"
                },
                {
                    "dir": "Gem/Registry"
                },
                {
                    "dir": "Gem/Source"
                },
                {
                    "dir": "Levels"
                },
                {
                    "dir": "Levels/DemoLevel"
                },
                {
                    "dir": "Platform"
                },
                {
                    "dir": "Platform/Android"
                },
                {
                    "dir": "Platform/Linux"
                },
                {
                    "dir": "Platform/Mac"
                },
                {
                    "dir": "Platform/Windows"
                },
                {
                    "dir": "Platform/iOS"
                },
                {
                    "dir": "Registry"
                },
                {
                    "dir": "Resources"
                },
                {
                    "dir": "Resources/Platform"
                },
                {
                    "dir": "Resources/Platform/Mac"
                },
                {
                    "dir": "Resources/Platform/Mac/Images.xcassets"
                },
                {
                    "dir": "Resources/Platform/Mac/Images.xcassets/AppIcon.appiconset"
                },
                {
                    "dir": "Resources/Platform/iOS"
                },
                {
                    "dir": "Resources/Platform/iOS/Images.xcassets"
                },
                {
                    "dir": "Resources/Platform/iOS/Images.xcassets/AppIcon.appiconset"
                },
                {
                    "dir": "Resources/Platform/iOS/Images.xcassets/LaunchImage.launchimage"
                },
                {
                    "dir": "ShaderLib"
                },
                {
                    "dir": "cmake"
                },
                {
                    "dir": "Examples"
                },
                {
                    "dir": "Examples/slam_navigation"
                },
                {
                    "dir": "Examples/slam_navigation/launch"
                },
                {
                    "dir": "Examples/slam_navigation/launch/config"
                }
            ],
            "repo_uri": "https://raw.githubusercontent.com/o3de/o3de-extras/development",
            "download_source_uri": "https://github.com/o3de/o3de-extras/releases/download/2.0/ros2projecttemplate-1.0.0-template.zip",
            "sha256": "c7da8b04237c224e5377ae91625cf9a11e7b27479d9f6344c103905791a9b60f",
            "versions_data": [
                {
                    "sha256": "62405080293d0be734398b3a338b2a9fce4dd50cba35d993f95d1d30e8e93e1b",
                    "version": "1.0.0",
                    "download_source_uri": "https://github.com/o3de/o3de-extras/releases/download/2.0/ros2projecttemplate-1.0.0-template.zip"
                }
            ]
        }
    ],
    "projects_data": [
        {
            "project_name": "OpenXRTest",
            "version": "1.0.0",
            "project_id": "{947211d5-689a-437f-8ad7-7f558edcd40a}",
            "repo_uri": "https://raw.githubusercontent.com/o3de/o3de-extras/development",
            "origin": "https://github.com/o3de/o3de-extras",
            "license": "For terms please see the LICENSE*.TXT files at the root of this distribution.",
            "display_name": "OpenXRTest",
            "summary": "A sample project that uses OpenXR.",
            "canonical_tags": [
                "Project"
            ],
            "user_tags": [
                "OpenXRTest"
            ],
            "icon_path": "preview.png",
            "engine": "o3de",
            "external_subdirectories": [
                "Gem"
            ],
            "restricted": "OpenXRTest",
            "gem_names": [
                "XR",
                "OpenXRVk"
            ],
            "versions_data": [
                {
                    "sha256": "36e7ad0359f4e91ec287f409732e35c223bfeed47ab6f84109f80a56bf34e1fd",
                    "version": "1.0.0",
                    "download_source_uri": "https://github.com/o3de/o3de-extras/releases/download/2.0/openxrtest-1.0.0-project.zip"
                }
            ]
        }
    ]
}<|MERGE_RESOLUTION|>--- conflicted
+++ resolved
@@ -151,22 +151,8 @@
                         "o3de-sdk>=2.1.0",
                         "o3de>=2.1.0"
                     ],
-<<<<<<< HEAD
-                    "dependencies": [
-                        "Atom_RPI",
-                        "Atom_Feature_Common",
-                        "Atom_Component_DebugCamera",
-                        "CommonFeaturesAtom",
-                        "PhysX",
-                        "PrimitiveAssets",
-                        "StartingPointInput"
-                    ],
-                    "download_source_uri": "https://github.com/o3de/o3de-extras/releases/download/2.0/ros2-2.0.0-gem.zip",
-                    "sha256": "8910f69ffb7598a6c0880f44fb6785edfa90e7de47becdff4358c978be848fd4"
-=======
                     "download_source_uri": "https://github.com/o3de/o3de-extras/releases/download/2.0/ros2-2.0.0-gem.zip",
                     "sha256": "93a51bebd7d5b931996025d6622bb09a6c20d6071da625d57eddf80f285444af"
->>>>>>> 45c783d1
                 }
             ]
         },
