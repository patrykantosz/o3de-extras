/*
 * Copyright (c) Contributors to the Open 3D Engine Project.
 * For complete copyright and license terms please see the LICENSE at the root of this distribution.
 *
 * SPDX-License-Identifier: Apache-2.0 OR MIT
 *
 */

#include "CheckAssetPage.h"
#include "RobotImporter/Utils/SourceAssetsStorage.h"
#include <AzCore/Math/MathStringConversions.h>
#include <AzFramework/Asset/AssetSystemBus.h>
#include <QHeaderView>
#include <QPushButton>
#include <QVBoxLayout>
namespace ROS2
{
    namespace Columns
    {
        constexpr int SdfMeshPath{ 0 };
        constexpr int ResolvedMeshPath{ 1 };
        constexpr int SourceAsset{ 3 };
        constexpr int ProductAsset{ 2 };
        constexpr int Type{ 4 };
    } // namespace Columns

    CheckAssetPage::CheckAssetPage(QWizard* parent)
        : QWizardPage(parent)
        , m_success(true)
        , m_missingCount(0)
        , m_failureIcon(QStringLiteral(":/stylesheet/img/logging/failure.svg"))
        , m_okIcon(QStringLiteral(":/stylesheet/img/logging/valid.svg"))
    {
        m_table = new QTableWidget(parent);
        SetTitle();
        QVBoxLayout* layout = new QVBoxLayout;
        layout->addWidget(m_table);
        m_table->setEnabled(true);
        m_table->setAlternatingRowColors(true);
        m_table->setMinimumHeight(800);
        m_table->setMinimumWidth(1250);
        m_table->horizontalHeader()->setStretchLastSection(true);
        m_table->setCornerButtonEnabled(false);
        m_table->setSortingEnabled(false);
        m_table->setColumnCount(5);
        m_table->setShowGrid(true);
        m_table->setMouseTracking(true);
        m_table->setSelectionBehavior(QAbstractItemView::SelectRows);
        m_table->setSelectionMode(QAbstractItemView::SingleSelection);
        // Set the header items.
        QTableWidgetItem* headerItem = new QTableWidgetItem(tr("URDF/SDF asset path"));
        headerItem->setTextAlignment(Qt::AlignVCenter | Qt::AlignLeft);
        m_table->setHorizontalHeaderItem(Columns::SdfMeshPath, headerItem);
        headerItem = new QTableWidgetItem(tr("Resolved asset from URDF/SDF"));
        headerItem->setTextAlignment(Qt::AlignVCenter | Qt::AlignLeft);
        m_table->setHorizontalHeaderItem(Columns::ResolvedMeshPath, headerItem);
        headerItem = new QTableWidgetItem(tr("Type"));
        headerItem->setTextAlignment(Qt::AlignVCenter | Qt::AlignLeft);
        m_table->setHorizontalHeaderItem(Columns::Type, headerItem);
        headerItem = new QTableWidgetItem(tr("Source asset"));
        headerItem->setTextAlignment(Qt::AlignVCenter | Qt::AlignLeft);
        m_table->setHorizontalHeaderItem(Columns::SourceAsset, headerItem);
        headerItem = new QTableWidgetItem(tr("Product asset"));
        headerItem->setTextAlignment(Qt::AlignVCenter | Qt::AlignLeft);
        m_table->setHorizontalHeaderItem(Columns::ProductAsset, headerItem);
        m_table->horizontalHeader()->resizeSection(Columns::SdfMeshPath, 200);
        m_table->horizontalHeader()->resizeSection(Columns::ResolvedMeshPath, 350);
        m_table->horizontalHeader()->resizeSection(Columns::Type, 50);
        m_table->horizontalHeader()->resizeSection(Columns::SourceAsset, 400);
        m_table->horizontalHeader()->resizeSection(Columns::ProductAsset, 400);
        m_table->verticalHeader()->hide();
        connect(m_table, &QTableWidget::cellDoubleClicked, this, &CheckAssetPage::DoubleClickRow);
        this->setLayout(layout);
        m_refreshTimer = new QTimer(this);
        m_refreshTimer->setInterval(250);
        m_refreshTimer->setSingleShot(false);
        connect(m_refreshTimer, &QTimer::timeout, this, &CheckAssetPage::RefreshTimerElapsed);
    }

    void CheckAssetPage::SetTitle()
    {
        if (m_missingCount == 0)
        {
            setTitle(tr("Resolved assets"));
        }
        else
        {
            setTitle(tr("There are ") + QString::number(m_missingCount) + tr(" unresolved assets"));
        }
    }

    bool CheckAssetPage::isComplete() const
    {
        return m_success;
    };

    void CheckAssetPage::ReportAsset(
        const AZ::Uuid assetUuid,
        const AZStd::string sdfPath,
        const QString& type,
        const AZStd::optional<AZStd::string>& assetSourcePath,
        const AZStd::optional<AZ::Crc32>& crc32,
        const AZStd::optional<AZStd::string>& resolvedSdfPath)
    {
        int rowId = m_table->rowCount();
        m_table->setRowCount(rowId + 1);

        // The Asset ID GUID must not be null(all zeros) and the asset source path must not be empty
        bool isOk = (assetSourcePath.has_value() && !assetSourcePath->empty() && assetSourcePath != "not found")
            && (resolvedSdfPath.has_value() && !resolvedSdfPath->empty()) && !assetUuid.IsNull();
        if (!isOk)
        {
            m_missingCount++;
        }
        SetTitle();
        AZStd::string crcStr;
        if (crc32)
        {
            crcStr = AZStd::to_string(*crc32);
        }
        QTableWidgetItem* p = createCell(isOk, QString::fromUtf8(sdfPath.data(), sdfPath.size()));
        if (crc32 != AZ::Crc32())
        {
            p->setToolTip(tr("CRC for file : ") + QString::fromUtf8(crcStr.data(), crcStr.size()));
        }
<<<<<<< HEAD
        m_table->setItem(i, Columns::SdfMeshPath, p);
=======
        m_table->setItem(rowId, Columns::SdfMeshPath, p);
>>>>>>> 45c783d1

        if (resolvedSdfPath)
        {
            m_table->setItem(
<<<<<<< HEAD
                i, Columns::ResolvedMeshPath, createCell(true, QString::fromUtf8(resolvedSdfPath->data(), resolvedSdfPath->size())));
        }
        else
        {
            m_table->setItem(i, Columns::ResolvedMeshPath, createCell(false, tr("Not found")));
        }

        m_table->setItem(i, Columns::Type, createCell(isOk, type));
=======
                rowId, Columns::ResolvedMeshPath, createCell(true, QString::fromUtf8(resolvedSdfPath->data(), resolvedSdfPath->size())));
        }
        else
        {
            m_table->setItem(rowId, Columns::ResolvedMeshPath, createCell(false, tr("Not found")));
        }

        m_table->setItem(rowId, Columns::Type, createCell(isOk, type));
>>>>>>> 45c783d1

        if (assetSourcePath && !assetSourcePath->empty())
        {
            m_table->setItem(
<<<<<<< HEAD
                i, Columns::SourceAsset, createCell(true, QString::fromUtf8(assetSourcePath->data(), assetSourcePath->size())));
        }
        else
        {
            m_table->setItem(i, Columns::SourceAsset, createCell(false, tr("Not found")));
=======
                rowId, Columns::SourceAsset, createCell(true, QString::fromUtf8(assetSourcePath->data(), assetSourcePath->size())));
            m_assetsPaths[assetUuid] = *assetSourcePath;
        }
        else
        {
            m_table->setItem(rowId, Columns::SourceAsset, createCell(false, tr("Not found")));
>>>>>>> 45c783d1
        }

        if (isOk)
        {
            m_table->item(rowId, Columns::ResolvedMeshPath)->setIcon(m_okIcon);
        }
        else
        {
            m_table->item(rowId, Columns::ResolvedMeshPath)->setIcon(m_failureIcon);
            m_table->setItem(rowId, Columns::ProductAsset, createCell(false, QString()));
        }
        if (isOk)
        {
            m_assetsUuidsToColumnIndex[assetUuid] = rowId;
        }
<<<<<<< HEAD

        // Don't add an empty asset path to the list of resolved assets
        if (isOk)
        {
            m_assetsPaths.push_back(AZStd::move(*assetSourcePath));
            m_assetsUuids.push_back(assetUuid);
        }
=======
>>>>>>> 45c783d1
    }

    void CheckAssetPage::StartWatchAsset()
    {
        m_refreshTimer->start();
    }

    QTableWidgetItem* CheckAssetPage::createCell(bool isOk, const QString& text)
    {
        QTableWidgetItem* p = new QTableWidgetItem(text);
        if (!isOk)
        {
            p->setBackground(Qt::darkRed);
        }
        p->setToolTip(text);
        p->setFlags(Qt::ItemIsEnabled | Qt::ItemIsSelectable);
        return p;
    }

    void CheckAssetPage::ClearAssetsList()
    {
        m_assetsUuidsToColumnIndex.clear();
        m_assetsUuidsFinished.clear();
        m_assetsPaths.clear();
        m_table->setRowCount(0);
        m_missingCount = 0;
        m_failedCount = 0;
        m_refreshTimer->stop();
    }

    bool CheckAssetPage::IsEmpty() const
    {
        return m_assetsUuidsToColumnIndex.empty();
    }

    void CheckAssetPage::DoubleClickRow(int row, [[maybe_unused]] int col)
    {
        for (const auto& [assetUuid, columnId] : m_assetsUuidsToColumnIndex)
        {
            if (columnId == row && m_assetsPaths.contains(assetUuid))
            {
                AzFramework::AssetSystemRequestBus::Broadcast(
                    &AzFramework::AssetSystem::AssetSystemRequests::ShowInAssetProcessor, m_assetsPaths[assetUuid]);
            }

        }
    }

    void CheckAssetPage::RefreshTimerElapsed()
    {
        for (const auto& [assetUuid, rowId] : m_assetsUuidsToColumnIndex)
        {
            if (m_assetsPaths.contains(assetUuid) && !m_assetsUuidsFinished.contains(assetUuid))
            {
                // Execute for all found source assets that are not finished yet.
                const AZStd::string& sourceAssetFullPath = m_assetsPaths[assetUuid];
                using namespace AzToolsFramework;
                using namespace AzToolsFramework::AssetSystem;

                AZ::Outcome<AssetSystem::JobInfoContainer> result = AZ::Failure();
                AssetSystemJobRequestBus::BroadcastResult(
                    result, &AssetSystemJobRequestBus::Events::GetAssetJobsInfo, sourceAssetFullPath, true);
                if (result)
                {
                    bool allFinished = true;
                    bool productAssetFailed = false;
                    JobInfoContainer& allJobs = result.GetValue();
                    for (const JobInfo& job : allJobs)
                    {
                        if (job.m_status == JobStatus::Queued || job.m_status == JobStatus::InProgress)
                        {
                            allFinished = false;
                        }
                        if (job.m_status == JobStatus::Failed)
                        {
                            productAssetFailed = true;
                        }
                    }
                    if (allFinished)
                    {
                        if (!productAssetFailed)
                        {
                            const AZStd::vector<AZStd::string> productPaths = Utils::GetProductAssets(assetUuid);
                            QString text;
                            for (const auto& productPath : productPaths)
                            {
                                text += QString::fromUtf8(productPath.data(), productPath.size()) + " ";
                            }
<<<<<<< HEAD
                            m_table->setItem(i, Columns::ProductAsset, createCell(true, text));
                            m_table->item(i, Columns::ProductAsset)->setIcon(m_okIcon);
=======
                            m_table->setItem(rowId, Columns::ProductAsset, createCell(true, text));
                            m_table->item(rowId, Columns::ProductAsset)->setIcon(m_okIcon);
>>>>>>> 45c783d1
                        }
                        else
                        {
                            m_table->setItem(rowId, Columns::ProductAsset, createCell(false, tr("Failed")));
                            m_table->item(rowId, Columns::ProductAsset)->setIcon(m_failureIcon);
                            m_failedCount++;
                        }
                        m_assetsUuidsFinished.insert(assetUuid);
                    }
                }
            }
        }

        if (m_assetsUuidsFinished.size() == m_assetsUuidsToColumnIndex.size())
        {
            m_refreshTimer->stop();
            if (m_failedCount == 0 && m_missingCount == 0)
            {
                setTitle(tr("All assets were processed"));
            }
            else
            {
                setTitle(
                    tr("There are ") + QString::number(m_missingCount) + tr(" unresolved assets.") + tr("There are ") +
                    QString::number(m_failedCount) + tr(" failed asset processor jobs."));
            }
        }
    }
} // namespace ROS2<|MERGE_RESOLUTION|>--- conflicted
+++ resolved
@@ -123,25 +123,11 @@
         {
             p->setToolTip(tr("CRC for file : ") + QString::fromUtf8(crcStr.data(), crcStr.size()));
         }
-<<<<<<< HEAD
-        m_table->setItem(i, Columns::SdfMeshPath, p);
-=======
         m_table->setItem(rowId, Columns::SdfMeshPath, p);
->>>>>>> 45c783d1
 
         if (resolvedSdfPath)
         {
             m_table->setItem(
-<<<<<<< HEAD
-                i, Columns::ResolvedMeshPath, createCell(true, QString::fromUtf8(resolvedSdfPath->data(), resolvedSdfPath->size())));
-        }
-        else
-        {
-            m_table->setItem(i, Columns::ResolvedMeshPath, createCell(false, tr("Not found")));
-        }
-
-        m_table->setItem(i, Columns::Type, createCell(isOk, type));
-=======
                 rowId, Columns::ResolvedMeshPath, createCell(true, QString::fromUtf8(resolvedSdfPath->data(), resolvedSdfPath->size())));
         }
         else
@@ -150,25 +136,16 @@
         }
 
         m_table->setItem(rowId, Columns::Type, createCell(isOk, type));
->>>>>>> 45c783d1
 
         if (assetSourcePath && !assetSourcePath->empty())
         {
             m_table->setItem(
-<<<<<<< HEAD
-                i, Columns::SourceAsset, createCell(true, QString::fromUtf8(assetSourcePath->data(), assetSourcePath->size())));
-        }
-        else
-        {
-            m_table->setItem(i, Columns::SourceAsset, createCell(false, tr("Not found")));
-=======
                 rowId, Columns::SourceAsset, createCell(true, QString::fromUtf8(assetSourcePath->data(), assetSourcePath->size())));
             m_assetsPaths[assetUuid] = *assetSourcePath;
         }
         else
         {
             m_table->setItem(rowId, Columns::SourceAsset, createCell(false, tr("Not found")));
->>>>>>> 45c783d1
         }
 
         if (isOk)
@@ -184,16 +161,6 @@
         {
             m_assetsUuidsToColumnIndex[assetUuid] = rowId;
         }
-<<<<<<< HEAD
-
-        // Don't add an empty asset path to the list of resolved assets
-        if (isOk)
-        {
-            m_assetsPaths.push_back(AZStd::move(*assetSourcePath));
-            m_assetsUuids.push_back(assetUuid);
-        }
-=======
->>>>>>> 45c783d1
     }
 
     void CheckAssetPage::StartWatchAsset()
@@ -282,13 +249,8 @@
                             {
                                 text += QString::fromUtf8(productPath.data(), productPath.size()) + " ";
                             }
-<<<<<<< HEAD
-                            m_table->setItem(i, Columns::ProductAsset, createCell(true, text));
-                            m_table->item(i, Columns::ProductAsset)->setIcon(m_okIcon);
-=======
                             m_table->setItem(rowId, Columns::ProductAsset, createCell(true, text));
                             m_table->item(rowId, Columns::ProductAsset)->setIcon(m_okIcon);
->>>>>>> 45c783d1
                         }
                         else
                         {
