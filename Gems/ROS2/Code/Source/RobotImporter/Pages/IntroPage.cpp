/*
 * Copyright (c) Contributors to the Open 3D Engine Project.
 * For complete copyright and license terms please see the LICENSE at the root of this distribution.
 *
 * SPDX-License-Identifier: Apache-2.0 OR MIT
 *
 */

#include "IntroPage.h"
#include <QVBoxLayout>

namespace ROS2
{
    IntroPage::IntroPage(QWizard* parent)
        : QWizardPage(parent)
    {
        setTitle(QObject::tr("Introduction"));

        m_label = new QLabel(
<<<<<<< HEAD
            QObject::tr("This wizard allows you to build a robot prefab using a URDF description file."
=======
            QObject::tr("This wizard allows you to build a robot prefab using a URDF description file or object/environment prefab using an SDF file."
>>>>>>> 05aa2dcd
                        " Before processing, please make sure that all of the robot's description packages have been built and sourced."
                        " Details can be found <a "
                        "href=\"https://www.o3de.org/docs/user-guide/interactivity/robotics/importing-robot/"
                        "#loading-the-robot-definition-file-with-robot-importer\">here</a>."
                        " The Open 3D Engine can only use files in its internal <a "
                        "href=\"https://www.o3de.org/docs/user-guide/assets/asset-types/\">format</a>."
                        "During the import process, the assets will be imported and processed."
<<<<<<< HEAD
                        "A level must be opened before using the URDF Importer."));
=======
                        "A level must be opened before using the URDF/SDF Importer."));
>>>>>>> 05aa2dcd
        m_label->setTextFormat(Qt::RichText);
        m_label->setOpenExternalLinks(true);
        m_label->setWordWrap(true);

        QVBoxLayout* layout = new QVBoxLayout;
        layout->addWidget(m_label);
        setLayout(layout);
    }

} // namespace ROS2<|MERGE_RESOLUTION|>--- conflicted
+++ resolved
@@ -17,11 +17,7 @@
         setTitle(QObject::tr("Introduction"));
 
         m_label = new QLabel(
-<<<<<<< HEAD
-            QObject::tr("This wizard allows you to build a robot prefab using a URDF description file."
-=======
             QObject::tr("This wizard allows you to build a robot prefab using a URDF description file or object/environment prefab using an SDF file."
->>>>>>> 05aa2dcd
                         " Before processing, please make sure that all of the robot's description packages have been built and sourced."
                         " Details can be found <a "
                         "href=\"https://www.o3de.org/docs/user-guide/interactivity/robotics/importing-robot/"
@@ -29,11 +25,7 @@
                         " The Open 3D Engine can only use files in its internal <a "
                         "href=\"https://www.o3de.org/docs/user-guide/assets/asset-types/\">format</a>."
                         "During the import process, the assets will be imported and processed."
-<<<<<<< HEAD
-                        "A level must be opened before using the URDF Importer."));
-=======
                         "A level must be opened before using the URDF/SDF Importer."));
->>>>>>> 05aa2dcd
         m_label->setTextFormat(Qt::RichText);
         m_label->setOpenExternalLinks(true);
         m_label->setWordWrap(true);
