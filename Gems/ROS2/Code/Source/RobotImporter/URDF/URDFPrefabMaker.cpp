--- conflicted
+++ resolved
@@ -177,30 +177,10 @@
             entity->Deactivate();
         }
 
-<<<<<<< HEAD
-        // Create the joints
-        auto joints = Utils::GetAllJoints(m_model->root_link_->child_links);
-
-        for (const auto& [jointName, jointPtr] : joints)
-        {
-            AZ_Assert(jointPtr, "joint %s is null", jointName.c_str());
-            AZ_TracePrintf(
-                "CreatePrefabFromURDF",
-                "Creating joint %s : %s -> %s\n",
-                jointName.c_str(),
-                jointPtr->parent_link_name.c_str(),
-                jointPtr->child_link_name.c_str());
-
-            auto leadEntity = createdLinks.at(jointPtr->parent_link_name.c_str());
-            auto childEntity = createdLinks.at(jointPtr->child_link_name.c_str());
-            // check if both has RigidBody
-            if (leadEntity.IsSuccess() && childEntity.IsSuccess())
-=======
         if (!m_useArticulations)
         {
             auto joints = Utils::GetAllJoints(m_model->root_link_->child_links);
             for (const auto& [name, jointPtr] : joints)
->>>>>>> ba41bbaf
             {
                 AZ_Assert(jointPtr, "joint %s is null", name.c_str());
                 AZ_TracePrintf(
@@ -215,13 +195,6 @@
                 // check if both has RigidBody
                 if (leadEntity.IsSuccess() && childEntity.IsSuccess())
                 {
-<<<<<<< HEAD
-                    m_status.emplace(jointName, AZStd::string::format("created as %llu", result.GetValue()));
-                }
-                else
-                {
-                    m_status.emplace(jointName, AZStd::string::format("Failed:  %s", result.GetError().c_str()));
-=======
                     AZStd::lock_guard<AZStd::mutex> lck(m_statusLock);
                     auto result = m_jointsMaker.AddJointComponent(jointPtr, childEntity.GetValue(), leadEntity.GetValue());
                     m_status.emplace(name, AZStd::string::format(" %s %llu", result.IsSuccess()?"created as":"Failed", result.GetValue()));
@@ -229,25 +202,8 @@
                 else
                 {
                     AZ_Warning("CreatePrefabFromURDF", false, "cannot create joint %s", name.c_str());
->>>>>>> ba41bbaf
                 }
-
-                AZ::Entity* entity = AzToolsFramework::GetEntityById(childEntity.GetValue());
-                if (entity)
-                {
-                    auto* component = Utils::GetGameOrEditorComponent<ROS2FrameComponent>(entity);
-                    AZ_Assert(component, "ROS2 Frame Component does not exist for %s", childEntity.GetValue().ToString().c_str());
-                    component->SetJointName(AZStd::string(jointName.c_str()));
-                }
-
-            }
-<<<<<<< HEAD
-            else
-            {
-                AZ_Warning("CreatePrefabFromURDF", false, "cannot create joint %s", jointName.c_str());
-            }
-=======
->>>>>>> ba41bbaf
+            }
         }
 
         MoveEntityToDefaultSpawnPoint(createEntityRoot.GetValue());
