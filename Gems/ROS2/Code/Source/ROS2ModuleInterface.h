/*
 * Copyright (c) Contributors to the Open 3D Engine Project.
 * For complete copyright and license terms please see the LICENSE at the root of this distribution.
 *
 * SPDX-License-Identifier: Apache-2.0 OR MIT
 *
 */
#pragma once

#include "ROS2SystemComponent.h"
#include <AzCore/Memory/SystemAllocator.h>
#include <AzCore/Module/Module.h>
#include <Camera/ROS2CameraSensorComponent.h>
#include <GNSS/ROS2GNSSSensorComponent.h>
#include <Imu/ROS2ImuSensorComponent.h>
#include <Lidar/LidarRegistrarSystemComponent.h>
#include <Lidar/ROS2LidarSensorComponent.h>
#include <Lidar/ROS2Lidar2DSensorComponent.h>
#include <Odometry/ROS2OdometrySensorComponent.h>
#include <Odometry/ROS2WheelOdometry.h>
#include <ROS2/Frame/ROS2FrameComponent.h>
#include <ROS2/Manipulation/JointMotorControllerComponent.h>
#include <ROS2/Manipulation/JointPublisherComponent.h>
#include <ROS2/Manipulation/ManipulatorControllerComponent.h>
#include <ROS2/Manipulation/ManualMotorControllerComponent.h>
#include <ROS2/Manipulation/PidMotorControllerComponent.h>
#include <RobotControl/Controllers/AckermannController/AckermannControlComponent.h>
#include <RobotControl/Controllers/RigidBodyController/RigidBodyTwistControlComponent.h>
#include <RobotControl/Controllers/SkidSteeringController/SkidSteeringControlComponent.h>
#include <RobotControl/ROS2RobotControlComponent.h>
#include <RobotImporter/ROS2RobotImporterSystemComponent.h>
#include <Spawner/ROS2SpawnPointComponent.h>
#include <Spawner/ROS2SpawnerComponent.h>
#include <VehicleDynamics/ModelComponents/AckermannModelComponent.h>
#include <VehicleDynamics/ModelComponents/SkidSteeringModelComponent.h>
#include <VehicleDynamics/VehicleModelComponent.h>
#include <VehicleDynamics/WheelControllerComponent.h>

namespace ROS2
{
    class ROS2ModuleInterface : public AZ::Module
    {
    public:
        AZ_RTTI(ROS2ModuleInterface, "{8b5567cb-1de9-49af-9cd4-9750d4abcd6b}", AZ::Module);
        AZ_CLASS_ALLOCATOR(ROS2ModuleInterface, AZ::SystemAllocator);

        ROS2ModuleInterface()
        {
            // Push results of [MyComponent]::CreateDescriptor() into m_descriptors here.
            // Add ALL components descriptors associated with this gem to m_descriptors.
            // This will associate the AzTypeInfo information for the components with the SerializeContext, BehaviorContext and EditContext.
            // This happens through the [MyComponent]::Reflect() function.
            m_descriptors.insert(
                m_descriptors.end(),
<<<<<<< HEAD
                {
                    ROS2SystemComponent::CreateDescriptor(),
                    LidarRegistrarSystemComponent::CreateDescriptor(),
                    ROS2RobotImporterSystemComponent::CreateDescriptor(),
                    ROS2SensorComponent::CreateDescriptor(),
                    ROS2ImuSensorComponent::CreateDescriptor(),
                    ROS2GNSSSensorComponent::CreateDescriptor(),
                    ROS2LidarSensorComponent::CreateDescriptor(),
                    ROS2Lidar2DSensorComponent::CreateDescriptor(),
                    ROS2OdometrySensorComponent::CreateDescriptor(),
                    ROS2FrameComponent::CreateDescriptor(),
                    ROS2RobotControlComponent::CreateDescriptor(),
                    ROS2CameraSensorComponent::CreateDescriptor(),
                    AckermannControlComponent::CreateDescriptor(),
                    RigidBodyTwistControlComponent::CreateDescriptor(),
                    SkidSteeringControlComponent::CreateDescriptor(),
                    ROS2CameraSensorComponent::CreateDescriptor(),
                    ROS2SpawnerComponent::CreateDescriptor(),
                    ROS2SpawnPointComponent::CreateDescriptor(),
                    VehicleDynamics::AckermannVehicleModelComponent::CreateDescriptor(),
                    VehicleDynamics::WheelControllerComponent::CreateDescriptor(),
                    VehicleDynamics::SkidSteeringModelComponent::CreateDescriptor(),
                    JointMotorControllerComponent::CreateDescriptor(),
                    ManualMotorControllerComponent::CreateDescriptor(),
                    JointPublisherComponent::CreateDescriptor(),
                    ManipulatorControllerComponent::CreateDescriptor(),
                    PidMotorControllerComponent::CreateDescriptor(),
                });
=======
                { ROS2SystemComponent::CreateDescriptor(),
                  LidarRegistrarSystemComponent::CreateDescriptor(),
                  ROS2RobotImporterSystemComponent::CreateDescriptor(),
                  ROS2SensorComponent::CreateDescriptor(),
                  ROS2ImuSensorComponent::CreateDescriptor(),
                  ROS2GNSSSensorComponent::CreateDescriptor(),
                  ROS2LidarSensorComponent::CreateDescriptor(),
                  ROS2Lidar2DSensorComponent::CreateDescriptor(),
                  ROS2OdometrySensorComponent::CreateDescriptor(),
                  ROS2WheelOdometryComponent::CreateDescriptor(),
                  ROS2FrameComponent::CreateDescriptor(),
                  ROS2RobotControlComponent::CreateDescriptor(),
                  ROS2CameraSensorComponent::CreateDescriptor(),
                  AckermannControlComponent::CreateDescriptor(),
                  RigidBodyTwistControlComponent::CreateDescriptor(),
                  SkidSteeringControlComponent::CreateDescriptor(),
                  ROS2SpawnerComponent::CreateDescriptor(),
                  ROS2SpawnPointComponent::CreateDescriptor(),
                  VehicleDynamics::AckermannVehicleModelComponent::CreateDescriptor(),
                  VehicleDynamics::WheelControllerComponent::CreateDescriptor(),
                  VehicleDynamics::SkidSteeringModelComponent::CreateDescriptor(),
                  MotorizedJointComponent::CreateDescriptor() });
>>>>>>> 925a417f
        }

        //! Add required SystemComponents to the SystemEntity.
        AZ::ComponentTypeList GetRequiredSystemComponents() const override
        {
            return AZ::ComponentTypeList{
                azrtti_typeid<ROS2SystemComponent>(),
                azrtti_typeid<LidarRegistrarSystemComponent>(),
                azrtti_typeid<ROS2RobotImporterSystemComponent>(),
            };
        }
    };
} // namespace ROS2<|MERGE_RESOLUTION|>--- conflicted
+++ resolved
@@ -52,7 +52,6 @@
             // This happens through the [MyComponent]::Reflect() function.
             m_descriptors.insert(
                 m_descriptors.end(),
-<<<<<<< HEAD
                 {
                     ROS2SystemComponent::CreateDescriptor(),
                     LidarRegistrarSystemComponent::CreateDescriptor(),
@@ -81,30 +80,6 @@
                     ManipulatorControllerComponent::CreateDescriptor(),
                     PidMotorControllerComponent::CreateDescriptor(),
                 });
-=======
-                { ROS2SystemComponent::CreateDescriptor(),
-                  LidarRegistrarSystemComponent::CreateDescriptor(),
-                  ROS2RobotImporterSystemComponent::CreateDescriptor(),
-                  ROS2SensorComponent::CreateDescriptor(),
-                  ROS2ImuSensorComponent::CreateDescriptor(),
-                  ROS2GNSSSensorComponent::CreateDescriptor(),
-                  ROS2LidarSensorComponent::CreateDescriptor(),
-                  ROS2Lidar2DSensorComponent::CreateDescriptor(),
-                  ROS2OdometrySensorComponent::CreateDescriptor(),
-                  ROS2WheelOdometryComponent::CreateDescriptor(),
-                  ROS2FrameComponent::CreateDescriptor(),
-                  ROS2RobotControlComponent::CreateDescriptor(),
-                  ROS2CameraSensorComponent::CreateDescriptor(),
-                  AckermannControlComponent::CreateDescriptor(),
-                  RigidBodyTwistControlComponent::CreateDescriptor(),
-                  SkidSteeringControlComponent::CreateDescriptor(),
-                  ROS2SpawnerComponent::CreateDescriptor(),
-                  ROS2SpawnPointComponent::CreateDescriptor(),
-                  VehicleDynamics::AckermannVehicleModelComponent::CreateDescriptor(),
-                  VehicleDynamics::WheelControllerComponent::CreateDescriptor(),
-                  VehicleDynamics::SkidSteeringModelComponent::CreateDescriptor(),
-                  MotorizedJointComponent::CreateDescriptor() });
->>>>>>> 925a417f
         }
 
         //! Add required SystemComponents to the SystemEntity.
